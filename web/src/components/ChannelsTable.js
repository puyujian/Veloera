/*
Copyright (c) 2025 Tethys Plex

This file is part of Veloera.

This program is free software: you can redistribute it and/or modify
it under the terms of the GNU General Public License as published by
the Free Software Foundation, either version 3 of the License, or
(at your option) any later version.

This program is distributed in the hope that it will be useful,
but WITHOUT ANY WARRANTY; without even the implied warranty of
MERCHANTABILITY or FITNESS FOR A PARTICULAR PURPOSE. See the
GNU General Public License for more details.

You should have received a copy of the GNU General Public License
along with this program. If not, see <https://www.gnu.org/licenses/>.
*/
import React, { useEffect, useState } from 'react';
import axios from 'axios';
import {
  API,
  copy,
  isMobile,
  shouldShowPrompt,
  showError,
  showInfo,
  showSuccess,
  showWarning,
  timestamp2string,
} from '../helpers';

import { CHANNEL_OPTIONS, ITEMS_PER_PAGE } from '../constants';
import {
  getQuotaPerUnit,
  renderGroup,
  renderNumberWithPoint,
  renderQuota,
  renderQuotaWithPrompt,
  stringToColor,
} from '../helpers/render';
import {
  Button,
  Divider,
  Dropdown,
  Form,
  Input,
  InputNumber,
  Modal,
  Popconfirm,
  Space,
  SplitButtonGroup,
  Switch,
  Table,
  Tag,
  Tooltip,
  Typography,
  Checkbox,
  Layout,
  Radio,
  RadioGroup,
<<<<<<< HEAD
=======
  Spin,
  Tabs,
  Slider,
>>>>>>> 68a13268
} from '@douyinfe/semi-ui';
import EditChannel from '../pages/Channel/EditChannel';
import {
  IconList,
  IconTreeTriangleDown,
  IconClose,
  IconFilter,
  IconPlus,
  IconRefresh,
  IconSetting,
  IconCopy,
  IconSearch,
} from '@douyinfe/semi-icons';
import { loadChannelModels } from './utils.js';
import EditTagModal from '../pages/Channel/EditTagModal.js';
import TextNumberInput from './custom/TextNumberInput.js';
import { useTranslation } from 'react-i18next';

const COMPACT_SCREEN_BREAKPOINT = 1100;
const CheckboxGroup = Checkbox.Group;
const getIsCompactScreen = () => {
  if (typeof window === 'undefined') {
    return true;
  }
  return isMobile() || window.innerWidth < COMPACT_SCREEN_BREAKPOINT;
};

function renderTimestamp(timestamp) {
  return <React.Fragment>{timestamp2string(timestamp)}</React.Fragment>;
}

// 辅助函数：获取失败的模型统计
const getFailedModelsStats = (batchTestResults, currentModels = null) => {
  // 如果提供了当前模型列表，只统计当前模型中的失败情况
  const currentModelSet = currentModels ? new Set(currentModels.split(',').map(m => m.trim()).filter(m => m)) : null;
  
  // 过滤测试结果：只保留当前模型中的结果
  const relevantResults = currentModelSet 
    ? batchTestResults.filter(r => currentModelSet.has(r.model))
    : batchTestResults;
  
  // 优化性能：只遍历一次，先获取所有失败的模型
  const failedModels = relevantResults.filter(r => !r.success);
  // 然后从失败模型中过滤出可重试的，避免第二次完整遍历
  const retryableFailedModels = failedModels.filter(r => r.isRetryable);
  
  return {
    failed: failedModels,
    retryable: retryableFailedModels,
    failedCount: failedModels.length,
    retryableCount: retryableFailedModels.length
  };
};

// 辅助函数：处理模型列表数据
const processModelData = (
  models,
  searchKeyword,
  batchTestResults,
  isBatchTesting,
  currentTestingModel,
  testingModelsSet = null
) => {
  if (!models) return [];
  
  // 优化性能：将测试结果转换为 Map，查找时间复杂度从 O(N) 降低到 O(1)
  const testResultsMap = new Map(batchTestResults.map(result => [result.model, result]));
  
  return models
    .split(',')
    .map(model => model.trim())
    .filter(model => model && model.toLowerCase().includes(searchKeyword.toLowerCase()))
    .map((model, index) => {
      const testResult = testResultsMap.get(model);
      return {
        key: model,
        model: model,
        testResult: testResult,
        isSuccess: testResult?.success,
        isFailed: testResult && !testResult.success,
        isTesting: isBatchTesting
         ? currentTestingModel.includes(model)
         : Boolean(testingModelsSet && testingModelsSet.has(model)),
        isRetryable: testResult?.isRetryable
      };
    });
};

// 模型测试内容组件
const ModelTestContent = ({ 
  channel, 
  isBatchTesting, 
  concurrentLimit, 
  setConcurrentLimit,
  testAllModels,
  modelSearchKeyword,
  setModelSearchKeyword,
  batchTestResults,
  retryFailedModels,
  handleDeleteFailedModels,
  testProgress,
  currentTestingModel,
  testChannel,
  showSuccess,
  showError,
  t 
}) => {
  const failedStats = getFailedModelsStats(batchTestResults, channel.models);
  
  // 追踪单个模型测试状态
  const [testingModels, setTestingModels] = React.useState(() => new Set());
  
  // 单个模型测试函数
  const runSingleTest = async (model) => {
    setTestingModels(prev => {
      const next = new Set(prev);
      next.add(model);
      return next;
    });
    try {
      await testChannel(channel, model);
    } finally {
      setTestingModels(prev => {
        const next = new Set(prev);
        next.delete(model);
        return next;
      });
    }
  };
  
  // 使用 useMemo 缓存模型数据处理结果
  const modelData = React.useMemo(() => processModelData(
    channel.models,
    modelSearchKeyword,
    batchTestResults,
    isBatchTesting,
    currentTestingModel,
    testingModels
  ), [channel.models, modelSearchKeyword, batchTestResults, isBatchTesting, currentTestingModel, testingModels]);

  return (
    <div>
      {/* 渠道信息和操作按钮 */}
      <div style={{
        display: 'flex',
        alignItems: 'center',
        justifyContent: 'space-between',
        padding: '16px 0',
        borderBottom: '1px solid var(--semi-color-border)',
        marginBottom: '16px'
      }}>
        <Typography.Title heading={6} style={{ margin: 0 }}>
          {t('渠道')}: {channel.name}
        </Typography.Title>
        
        {/* 主要操作按钮组 */}
        <div style={{ 
          display: 'flex', 
          alignItems: 'center',
          gap: '12px'
        }}>
          {!isBatchTesting && (
            <React.Fragment>
              <Typography.Text style={{ fontSize: '14px' }}>
                {t('并发测试模型数')}:
              </Typography.Text>
              <InputNumber
                value={concurrentLimit}
                onChange={setConcurrentLimit}
                min={1}
                max={10}
                style={{ width: '80px' }}
                size='small'
              />
            </React.Fragment>
          )}
          
          <Button
            type='primary'
            loading={isBatchTesting}
            onClick={testAllModels}
            disabled={!channel?.models}
          >
            {isBatchTesting ? t('测试中...') : t('测试全部')}
          </Button>
        </div>
      </div>

      {/* 搜索框和操作按钮 */}
      <div style={{ 
        display: 'flex', 
        alignItems: 'center', 
        marginBottom: '16px',
        gap: '12px'
      }}>
        <Input
          placeholder={t('搜索模型...')}
          value={modelSearchKeyword}
          onChange={(v) => setModelSearchKeyword(v)}
          prefix={<IconFilter />}
          showClear
          style={{ flex: 1 }}
        />
        
        {/* 失败模型处理按钮组 */}
        {batchTestResults.length > 0 && failedStats.failedCount > 0 && (
          <div style={{ 
            display: 'flex',
            gap: '8px', 
            alignItems: 'center'
          }}>
            {failedStats.retryableCount > 0 && (
              <Button
                type='warning'
                loading={isBatchTesting}
                onClick={retryFailedModels}
                disabled={isBatchTesting}
              >
                {isBatchTesting ? t('重试中...') : t('重试失败 ({{count}})', { count: failedStats.retryableCount })}
              </Button>
            )}

            <Button
              type='danger'
              onClick={() => handleDeleteFailedModels(failedStats.failed)}
            >
              {t('删除失败 ({{count}})', { count: failedStats.failedCount })}
            </Button>
          </div>
        )}
      </div>

      {/* 测试进度显示 */}
      {isBatchTesting && (
        <div style={{ marginBottom: '16px' }}>
          <div style={{ display: 'flex', alignItems: 'center', gap: '8px', marginBottom: '4px' }}>
            <Typography.Text style={{ fontSize: '14px' }}>
              {t('进度')}: {testProgress.completed}/{testProgress.total}
            </Typography.Text>
            <div style={{
              flex: 1,
              height: '6px',
              backgroundColor: 'var(--semi-color-fill-1)',
              borderRadius: '3px',
              overflow: 'hidden'
            }}>
              <div style={{
                width: `${testProgress.total > 0 ? (testProgress.completed / testProgress.total) * 100 : 0}%`,
                height: '100%',
                backgroundColor: 'var(--semi-color-primary)',
                borderRadius: '3px',
                transition: 'width 0.3s ease'
              }} />
            </div>
          </div>
          {currentTestingModel && (
            <Typography.Text style={{ 
              fontSize: '12px',
              color: 'var(--semi-color-text-1)'
            }}>
              {t('正在测试')}: {currentTestingModel.includes(':') ? currentTestingModel.split(':').slice(1).join(':').trim() : currentTestingModel}
            </Typography.Text>
          )}
        </div>
      )}

      {/* 模型测试表格 */}
      <Table
        dataSource={modelData}
        columns={[
          {
            title: t('模型名称'),
            dataIndex: 'model',
            key: 'model',
            width: '40%',
            render: (text, record) => (
              <Typography.Text
                style={{
                  fontWeight: '500',
                  color: record.testResult ? 
                    (record.isSuccess ? 'var(--semi-color-success)' : 'var(--semi-color-danger)') : 
                    'var(--semi-color-text-0)',
                  whiteSpace: 'nowrap',
                  overflow: 'hidden',
                  textOverflow: 'ellipsis'
                }}
                ellipsis={{ showTooltip: true }}
              >
                {text}
              </Typography.Text>
            )
          },
          {
            title: t('状态'),
            key: 'status',
            width: '20%',
            render: (_, record) => {
              if (record.isTesting) {
                return <Tag color='blue'>{t('测试中')}</Tag>;
              }
              if (record.testResult) {
                return (
                  <Tag color={record.isSuccess ? 'green' : 'red'}>
                    {record.isSuccess ? t('成功') : t('失败')}
                  </Tag>
                );
              }
              return <Tag color='default'>{t('未测试')}</Tag>;
            }
          },
          {
            title: t('耗时'),
            key: 'duration',
            width: '15%',
            render: (_, record) => {
              if (record.testResult?.time) {
                return (
                  <Typography.Text style={{ color: 'var(--semi-color-text-1)' }}>
                    {record.testResult.time.toFixed(2)}s
                  </Typography.Text>
                );
              }
              return '-';
            }
          },
          {
            title: t('操作'),
            key: 'actions',
            width: '25%',
            render: (_, record) => (
              <div style={{ display: 'flex', gap: '8px', alignItems: 'center' }}>
                <Button
                  size='small'
                  loading={record.isTesting}
                  onClick={() => runSingleTest(record.model)}
                >
                  {record.isTesting ? t('测试中') : t('测试')}
                </Button>
                <Button
                  size='small'
                  icon={<IconCopy />}
                  onClick={async () => {
                    const success = await copy(record.model);
                    if (success) {
                      showSuccess(t('模型名称已复制'));
                    } else {
                      showError(t('复制失败'));
                    }
                  }}
                />
              </div>
            )
          }
        ]}
        pagination={false}
        size='small'
        style={{ marginBottom: '25px' }}
      />

      {/* 显示搜索结果数量 */}
      {modelSearchKeyword && (
        <div style={{ marginTop: '16px' }}>
          <Typography.Text style={{ 
            display: 'block',
            fontSize: '14px',
            textAlign: 'center',
            color: 'var(--semi-color-text-1)'
          }}>
            {t('找到 {{count}} 个模型', { count: modelData.length })}
          </Typography.Text>
        </div>
      )}
    </div>
  );
};

const ChannelsTable = () => {
  const { t } = useTranslation();
  const [isCompactScreen, setIsCompactScreen] = useState(() => getIsCompactScreen());

  let type2label = undefined;

  const renderType = (type) => {
    if (!type2label) {
      type2label = new Map();
      for (let i = 0; i < CHANNEL_OPTIONS.length; i++) {
        type2label[CHANNEL_OPTIONS[i].value] = CHANNEL_OPTIONS[i];
      }
      type2label[0] = { value: 0, label: t('未知类型'), color: 'grey' };
    }
    return (
      <Tag size='large' color={type2label[type]?.color}>
        {type2label[type]?.label}
      </Tag>
    );
  };

  const renderTagType = () => {
    return (
      <Tag
        color='light-blue'
        prefixIcon={<IconList />}
        size='large'
        shape='circle'
        type='light'
      >
        {t('标签聚合')}
      </Tag>
    );
  };

  const renderStatus = (status) => {
    switch (status) {
      case 1:
        return (
          <Tag size='large' color='green'>
            {t('已启用')}
          </Tag>
        );
      case 2:
        return (
          <Tag size='large' color='yellow'>
            {t('已禁用')}
          </Tag>
        );
      case 3:
        return (
          <Tag size='large' color='yellow'>
            {t('自动禁用')}
          </Tag>
        );
      default:
        return (
          <Tag size='large' color='grey'>
            {t('未知状态')}
          </Tag>
        );
    }
  };

  const renderResponseTime = (responseTime) => {
    let time = responseTime / 1000;
    time = time.toFixed(2) + t(' 秒');
    if (responseTime === 0) {
      return (
        <Tag size='large' color='grey'>
          {t('未测试')}
        </Tag>
      );
    } else if (responseTime <= 1000) {
      return (
        <Tag size='large' color='green'>
          {time}
        </Tag>
      );
    } else if (responseTime <= 3000) {
      return (
        <Tag size='large' color='lime'>
          {time}
        </Tag>
      );
    } else if (responseTime <= 5000) {
      return (
        <Tag size='large' color='yellow'>
          {time}
        </Tag>
      );
    } else {
      return (
        <Tag size='large' color='red'>
          {time}
        </Tag>
      );
    }
  };

  // Define column keys for selection
  const COLUMN_KEYS = {
    ID: 'id',
    NAME: 'name',
    GROUP: 'group',
    TYPE: 'type',
    STATUS: 'status',
    RESPONSE_TIME: 'response_time',
    BALANCE: 'balance',
    PRIORITY: 'priority',
    WEIGHT: 'weight',
    OPERATE: 'operate',
  };

  // State for column visibility
  const [visibleColumns, setVisibleColumns] = useState({});
  const [showColumnSelector, setShowColumnSelector] = useState(false);

  // Load saved column preferences from localStorage
  useEffect(() => {
    const savedColumns = localStorage.getItem('channels-table-columns');
    if (savedColumns) {
      try {
        const parsed = JSON.parse(savedColumns);
        // Make sure all columns are accounted for
        const defaults = getDefaultColumnVisibility();
        const merged = { ...defaults, ...parsed };
        setVisibleColumns(merged);
      } catch (e) {
        console.error('Failed to parse saved column preferences', e);
        initDefaultColumns();
      }
    } else {
      initDefaultColumns();
    }
  }, []);

  // Update table when column visibility changes
  useEffect(() => {
    if (Object.keys(visibleColumns).length > 0) {
      // Save to localStorage
      localStorage.setItem(
        'channels-table-columns',
        JSON.stringify(visibleColumns),
      );
    }
  }, [visibleColumns]);

  // Get default column visibility
  const getDefaultColumnVisibility = () => {
    return {
      [COLUMN_KEYS.ID]: true,
      [COLUMN_KEYS.NAME]: true,
      [COLUMN_KEYS.GROUP]: true,
      [COLUMN_KEYS.TYPE]: true,
      [COLUMN_KEYS.STATUS]: true,
      [COLUMN_KEYS.RESPONSE_TIME]: true,
      [COLUMN_KEYS.BALANCE]: true,
      [COLUMN_KEYS.PRIORITY]: true,
      [COLUMN_KEYS.WEIGHT]: true,
      [COLUMN_KEYS.OPERATE]: true,
    };
  };

  // Initialize default column visibility
  const initDefaultColumns = () => {
    const defaults = getDefaultColumnVisibility();
    setVisibleColumns(defaults);
  };

  // Handle column visibility change
  const handleColumnVisibilityChange = (columnKey, checked) => {
    const updatedColumns = { ...visibleColumns, [columnKey]: checked };
    setVisibleColumns(updatedColumns);
  };

  // Handle "Select All" checkbox
  const handleSelectAll = (checked) => {
    const allKeys = Object.keys(COLUMN_KEYS).map((key) => COLUMN_KEYS[key]);
    const updatedColumns = {};

    allKeys.forEach((key) => {
      updatedColumns[key] = checked;
    });

    setVisibleColumns(updatedColumns);
  };

  // Define all columns with keys
  const allColumns = [
    {
      key: COLUMN_KEYS.ID,
      title: t('ID'),
      dataIndex: 'id',
    },
    {
      key: COLUMN_KEYS.NAME,
      title: t('名称'),
      dataIndex: 'name',
    },
    {
      key: COLUMN_KEYS.GROUP,
      title: t('分组'),
      dataIndex: 'group',
      render: (text, record, index) => {
        return (
          <div>
            <Space spacing={2}>
              {text
                ?.split(',')
                .sort((a, b) => {
                  if (a === 'default') return -1;
                  if (b === 'default') return 1;
                  return a.localeCompare(b);
                })
                .map((item, index) => {
                  return renderGroup(item);
                })}
            </Space>
          </div>
        );
      },
    },
    {
      key: COLUMN_KEYS.TYPE,
      title: t('类型'),
      dataIndex: 'type',
      render: (text, record, index) => {
          if (record.children === undefined) {
            return <React.Fragment>{renderType(text)}</React.Fragment>;
          } else {
            return <React.Fragment>{renderTagType()}</React.Fragment>;
          }
      },
    },
    {
      key: COLUMN_KEYS.STATUS,
      title: t('状态'),
      dataIndex: 'status',
      render: (text, record, index) => {
        if (text === 3) {
          if (record.other_info === '') {
            record.other_info = '{}';
          }
          let otherInfo = JSON.parse(record.other_info);
          let reason = otherInfo['status_reason'];
          let time = otherInfo['status_time'];
          return (
            <div>
              <Tooltip
                content={
                  t('原因：') + reason + t('，时间：') + timestamp2string(time)
                }
              >
                {renderStatus(text)}
              </Tooltip>
            </div>
          );
        } else {
          return renderStatus(text);
        }
      },
    },
    {
      key: COLUMN_KEYS.RESPONSE_TIME,
      title: t('响应时间'),
      dataIndex: 'response_time',
      render: (text, record, index) => {
        return <div>{renderResponseTime(text)}</div>;
      },
    },
    {
      key: COLUMN_KEYS.BALANCE,
      title: t('已用/剩余'),
      dataIndex: 'expired_time',
      render: (text, record, index) => {
        if (record.children === undefined) {
          return (
            <div>
              <Space spacing={1}>
                <Tooltip content={t('已用额度')}>
                  <Tag color='white' type='ghost' size='large'>
                    {renderQuota(record.used_quota)}
                  </Tag>
                </Tooltip>
                <Tooltip
                  content={t('剩余额度') + record.balance + t('，点击更新')}
                >
                  <Tag
                    color='white'
                    type='ghost'
                    size='large'
                    onClick={() => {
                      updateChannelBalance(record);
                    }}
                  >
                    ${renderNumberWithPoint(record.balance)}
                  </Tag>
                </Tooltip>
              </Space>
            </div>
          );
        } else {
          return (
            <Tooltip content={t('已用额度')}>
              <Tag color='white' type='ghost' size='large'>
                {renderQuota(record.used_quota)}
              </Tag>
            </Tooltip>
          );
        }
      },
    },
    {
      key: COLUMN_KEYS.PRIORITY,
      title: t('优先级'),
      dataIndex: 'priority',
      render: (text, record, index) => {
        if (record.children === undefined) {
          return (
            <div>
              <InputNumber
                style={{ width: 70 }}
                name='priority'
                onBlur={(e) => {
                  manageChannel(record.id, 'priority', record, e.target.value);
                }}
                keepFocus={true}
                innerButtons
                defaultValue={record.priority}
                min={-999}
              />
            </div>
          );
        } else {
          return (
            <React.Fragment>
              <InputNumber
                style={{ width: 70 }}
                name='priority'
                keepFocus={true}
                onBlur={(e) => {
                  Modal.warning({
                    title: t('修改子渠道优先级'),
                    content:
                      t('确定要修改所有子渠道优先级为 ') +
                      e.target.value +
                      t(' 吗？'),
                    onOk: () => {
                      if (e.target.value === '') {
                        return;
                      }
                      submitTagEdit('priority', {
                        tag: record.key,
                        priority: e.target.value,
                      });
                    },
                  });
                }}
                innerButtons
                defaultValue={record.priority}
                min={-999}
              />
            </React.Fragment>
          );
        }
      },
    },
    {
      key: COLUMN_KEYS.WEIGHT,
      title: t('权重'),
      dataIndex: 'weight',
      render: (text, record, index) => {
        if (record.children === undefined) {
          return (
            <div>
              <InputNumber
                style={{ width: 70 }}
                name='weight'
                onBlur={(e) => {
                  manageChannel(record.id, 'weight', record, e.target.value);
                }}
                keepFocus={true}
                innerButtons
                defaultValue={record.weight}
                min={0}
              />
            </div>
          );
        } else {
          return (
            <InputNumber
              style={{ width: 70 }}
              name='weight'
              keepFocus={true}
              onBlur={(e) => {
                Modal.warning({
                  title: t('修改子渠道权重'),
                  content:
                    t('确定要修改所有子渠道权重为 ') +
                    e.target.value +
                    t(' 吗？'),
                  onOk: () => {
                    if (e.target.value === '') {
                      return;
                    }
                    submitTagEdit('weight', {
                      tag: record.key,
                      weight: e.target.value,
                    });
                  },
                });
              }}
              innerButtons
              defaultValue={record.weight}
              min={-999}
            />
          );
        }
      },
    },
    {
      key: COLUMN_KEYS.OPERATE,
      title: '',
      dataIndex: 'operate',
      render: (text, record, index) => {
        if (record.children === undefined) {
          return (
            <div>
              <SplitButtonGroup
                style={{ marginRight: 1 }}
                aria-label={t('测试单个渠道操作项目组')}
              >
                <Button
                  theme='light'
                  onClick={() => {
                    testChannel(record, '');
                  }}
                >
                  {t('测试')}
                </Button>
                <Button
                  style={{ padding: '8px 4px' }}
                  type='primary'
                  icon={<IconTreeTriangleDown />}
                  onClick={() => {
                    setCurrentTestChannel(record);
                    setShowModelTestModal(true);
                  }}
                ></Button>
              </SplitButtonGroup>
              <Popconfirm
                title={t('确定是否要删除此渠道？')}
                content={t('此修改将不可逆')}
                okType={'danger'}
                position={'left'}
                onConfirm={() => {
                  manageChannel(record.id, 'delete', record).then(() => {
                    removeRecord(record);
                  });
                }}
              >
                <Button theme='light' type='danger' style={{ marginRight: 1 }}>
                  {t('删除')}
                </Button>
              </Popconfirm>
              {record.status === 1 ? (
                <Button
                  theme='light'
                  type='warning'
                  style={{ marginRight: 1 }}
                  onClick={async () => {
                    manageChannel(record.id, 'disable', record);
                  }}
                >
                  {t('禁用')}
                </Button>
              ) : (
                <Button
                  theme='light'
                  type='secondary'
                  style={{ marginRight: 1 }}
                  onClick={async () => {
                    manageChannel(record.id, 'enable', record);
                  }}
                >
                  {t('启用')}
                </Button>
              )}
              <Button
                theme='light'
                type='tertiary'
                style={{ marginRight: 1 }}
                onClick={() => {
                  setEditingChannel(record);
                  setShowEdit(true);
                }}
              >
                {t('编辑')}
              </Button>
              <Popconfirm
                title={t('确定是否要复制此渠道？')}
                content={t('复制渠道的所有信息')}
                okType={'danger'}
                position={'left'}
                onConfirm={async () => {
                  copySelectedChannel(record);
                }}
              >
                <Button theme='light' type='primary' style={{ marginRight: 1 }}>
                  {t('复制')}
                </Button>
              </Popconfirm>
            </div>
          );
        } else {
          return (
            <React.Fragment>
              <Button
                theme='light'
                type='secondary'
                style={{ marginRight: 1 }}
                onClick={async () => {
                  manageTag(record.key, 'enable');
                }}
              >
                {t('启用全部')}
              </Button>
              <Button
                theme='light'
                type='warning'
                style={{ marginRight: 1 }}
                onClick={async () => {
                  manageTag(record.key, 'disable');
                }}
              >
                {t('禁用全部')}
              </Button>
              <Button
                theme='light'
                type='tertiary'
                style={{ marginRight: 1 }}
                onClick={() => {
                  setShowEditTag(true);
                  setEditingTag(record.key);
                }}
              >
                {t('编辑')}
              </Button>
            </React.Fragment>
          );
        }
      },
    },
  ];

  // Filter columns based on visibility settings
  const getVisibleColumns = () => {
    return allColumns.filter((column) => visibleColumns[column.key]);
  };

  // Column selector modal
  const renderColumnSelector = () => {
    return (
      <Modal
        title={t('列设置')}
        visible={showColumnSelector}
        onCancel={() => setShowColumnSelector(false)}
        footer={
          <React.Fragment>
            <Button onClick={() => initDefaultColumns()}>{t('重置')}</Button>
            <Button onClick={() => setShowColumnSelector(false)}>
              {t('取消')}
            </Button>
            <Button type='primary' onClick={() => setShowColumnSelector(false)}>
              {t('确定')}
            </Button>
          </React.Fragment>
        }
        style={{ width: isMobile() ? '90%' : 500 }}
        bodyStyle={{ padding: '24px' }}
      >
        <div style={{ marginBottom: 20 }}>
          <Checkbox
            checked={Object.values(visibleColumns).every((v) => v === true)}
            indeterminate={
              Object.values(visibleColumns).some((v) => v === true) &&
              !Object.values(visibleColumns).every((v) => v === true)
            }
            onChange={(e) => handleSelectAll(e.target.checked)}
          >
            {t('全选')}
          </Checkbox>
        </div>
        <div
          style={{
            display: 'flex',
            flexWrap: 'wrap',
            maxHeight: '400px',
            overflowY: 'auto',
            border: '1px solid var(--semi-color-border)',
            borderRadius: '6px',
            padding: '16px',
          }}
        >
          {allColumns.map((column) => {
            // Skip columns without title
            if (!column.title) {
              return null;
            }

            return (
              <div
                key={column.key}
                style={{
                  width: isMobile() ? '100%' : '50%',
                  marginBottom: 16,
                  paddingRight: 8,
                }}
              >
                <Checkbox
                  checked={!!visibleColumns[column.key]}
                  onChange={(e) =>
                    handleColumnVisibilityChange(column.key, e.target.checked)
                  }
                >
                  {column.title}
                </Checkbox>
              </div>
            );
          })}
        </div>
      </Modal>
    );
  };

  const [channels, setChannels] = useState([]);
  const [loading, setLoading] = useState(true);
  const [activePage, setActivePage] = useState(1);
  const [idSort, setIdSort] = useState(false);
  const [searchKeyword, setSearchKeyword] = useState('');
  const [searchGroup, setSearchGroup] = useState('');
  const [searchModel, setSearchModel] = useState('');
  const [searching, setSearching] = useState(false);
  const [selectedTypes, setSelectedTypes] = useState([]); // 新增：类型多选
  const [selectedStatuses, setSelectedStatuses] = useState([]); // 新增：状态多选
  const [selectedTags, setSelectedTags] = useState([]); // 新增：标签多选
  const [tagOptions, setTagOptions] = useState([]); // 新增：标签选项

  const [updatingBalance, setUpdatingBalance] = useState(false);
  const [pageSize, setPageSize] = useState(ITEMS_PER_PAGE);
  const [showPrompt, setShowPrompt] = useState(
    shouldShowPrompt('channel-test'),
  );
  const [channelCount, setChannelCount] = useState(pageSize);
  const [groupOptions, setGroupOptions] = useState([]);
  const [showEdit, setShowEdit] = useState(false);
  const [enableBatchDelete, setEnableBatchDelete] = useState(false);
  const [editingChannel, setEditingChannel] = useState({
    id: undefined,
  });
  const [showEditTag, setShowEditTag] = useState(false);
  const [editingTag, setEditingTag] = useState('');
  const [selectedChannels, setSelectedChannels] = useState([]);
  const [showEditPriority, setShowEditPriority] = useState(false);
  const [enableTagMode, setEnableTagMode] = useState(() => {
    const savedState = localStorage.getItem('channel-tag-mode');
    return savedState !== null ? JSON.parse(savedState) : false;
  });
  useEffect(() => {
    localStorage.setItem('channel-tag-mode', JSON.stringify(enableTagMode));
  }, [enableTagMode]);
  const [showBatchSetTag, setShowBatchSetTag] = useState(false);
  const [batchSetTagValue, setBatchSetTagValue] = useState('');
  // 批量模型同步弹窗与模式
  const [showSyncModelsModal, setShowSyncModelsModal] = useState(false);
  const [syncMode, setSyncMode] = useState('incremental'); // incremental | full
  const [syncing, setSyncing] = useState(false);
  const [syncResult, setSyncResult] = useState(null);
  const [applying, setApplying] = useState(false);
  const [syncEnabledOnly, setSyncEnabledOnly] = useState(false);
  const [syncSelectedOnly, setSyncSelectedOnly] = useState(false);
  const [syncConcurrency, setSyncConcurrency] = useState(8);
  const [showModelTestModal, setShowModelTestModal] = useState(false);
  const [currentTestChannel, setCurrentTestChannel] = useState(null);
  const [modelSearchKeyword, setModelSearchKeyword] = useState('');
  // 测试结果缓存
  const [testResultsCache, setTestResultsCache] = useState(() => Object.create(null));
  // 批量测试相关状态
  const [isBatchTesting, setIsBatchTesting] = useState(false);
  const [batchTestResults, setBatchTestResults] = useState([]);
  const [currentTestingModel, setCurrentTestingModel] = useState('');
  const [testProgress, setTestProgress] = useState({ completed: 0, total: 0 });
  const [concurrentLimit, setConcurrentLimit] = useState(3); // 默认并发数
  const [batchTestDelay, setBatchTestDelay] = useState(200); // 批次间延迟(ms)
  // 批量测试控制
  const [batchTestAbortController, setBatchTestAbortController] = useState(null);

  const createInitialBatchTestConfig = () => ({
    channelScope: 'allEnabled',
    modelScope: 'all',
    modelWhitelist: '',
    modelBlacklist: '',
    useChannelDefault: true,
    concurrency: 2,
    intervalMs: 200,
    retryLimit: 1,
    testMode: 'all',
    selectedModels: [],
  });
  const [showBatchTestConfig, setShowBatchTestConfig] = useState(false);
  const [startingBatchTest, setStartingBatchTest] = useState(false);
  const [batchTestConfigState, setBatchTestConfigState] = useState(
    createInitialBatchTestConfig,
  );
  const [batchTestConfigMode, setBatchTestConfigMode] = useState('quick');
  const [showAdvancedBatchConfig, setShowAdvancedBatchConfig] = useState(false);
  const [availableModels, setAvailableModels] = useState([]);
  const [availableModelsLoading, setAvailableModelsLoading] = useState(false);
  const [modelSelectorKeyword, setModelSelectorKeyword] = useState('');
  const [showBatchJobPanel, setShowBatchJobPanel] = useState(false);
  const [batchJobsLoading, setBatchJobsLoading] = useState(false);
  const [batchJobs, setBatchJobs] = useState([]);
  const [activeBatchJob, setActiveBatchJob] = useState(null);
  const [batchJobDetail, setBatchJobDetail] = useState(null);
  const [batchJobDetailLoading, setBatchJobDetailLoading] = useState(false);
  const [batchJobResults, setBatchJobResults] = useState([]);
  const [batchJobResultsPage, setBatchJobResultsPage] = useState(1);
  const [batchJobResultsPageSize, setBatchJobResultsPageSize] = useState(20);
  const [batchJobPanelTab, setBatchJobPanelTab] = useState('list');

  const isQuickBatchConfig = batchTestConfigMode === 'quick';

  const filteredAvailableModels = React.useMemo(() => {
    if (!modelSelectorKeyword.trim()) {
      return availableModels;
    }
    const keyword = modelSelectorKeyword.trim().toLowerCase();
    return availableModels.filter((item) =>
      item.toLowerCase().includes(keyword),
    );
  }, [availableModels, modelSelectorKeyword]);

  useEffect(() => {
    if (batchTestConfigMode === 'quick') {
      setBatchTestConfigState((prev) => ({
        ...prev,
        testMode: 'all',
        modelScope: 'all',
        modelWhitelist: '',
        modelBlacklist: '',
        useChannelDefault: true,
        selectedModels: [],
      }));
    }
  }, [batchTestConfigMode]);

  const quickScopeValue = React.useMemo(
    () => (batchTestConfigState.channelScope === 'selected' ? 'selected' : 'all'),
    [batchTestConfigState.channelScope],
  );
  const quickIncludeDisabled =
    batchTestConfigState.channelScope === 'allWithDisabled';

  const [batchJobResultsTotal, setBatchJobResultsTotal] = useState(0);
  const [batchJobResultsLoading, setBatchJobResultsLoading] = useState(false);
  const [deletingFailedModels, setDeletingFailedModels] = useState(false);
  const [retryingFailedModels, setRetryingFailedModels] = useState(false);
  const [showFailedPreview, setShowFailedPreview] = useState(false);
  // 失败预览使用的全量失败结果列表（跨页聚合）
  const [allFailedBatchJobResults, setAllFailedBatchJobResults] = useState([]);
  // 刷新失败预览的加载状态
  const [refreshingFailedPreview, setRefreshingFailedPreview] = useState(false);
  const [retryingResultMap, setRetryingResultMap] = useState({});

  const removeRecord = (record) => {
    let newDataSource = [...channels];
    if (record.id != null) {
      let idx = newDataSource.findIndex((data) => {
        if (data.children !== undefined) {
          for (let i = 0; i < data.children.length; i++) {
            if (data.children[i].id === record.id) {
              data.children.splice(i, 1);
              return false;
            }
          }
        } else {
          return data.id === record.id;
        }
      });

      if (idx > -1) {
        newDataSource.splice(idx, 1);
        setChannels(newDataSource);
      }
    }
  };

  const setChannelFormat = (channels, enableTagMode) => {
    let channelDates = [];
    let channelTags = {};
    for (let i = 0; i < channels.length; i++) {
      // 为React Table设置key属性，同时保留原始的key字段（API密钥）
      channels[i].rowKey = '' + channels[i].id;
      if (!enableTagMode) {
        channelDates.push(channels[i]);
      } else {
        let tag = channels[i].tag ? channels[i].tag : '';
        // find from channelTags
        let tagIndex = channelTags[tag];
        let tagChannelDates = undefined;
        if (tagIndex === undefined) {
          // not found, create a new tag
          channelTags[tag] = 1;
          tagChannelDates = {
            rowKey: tag,  // React Table的key
            key: tag,     // 标签名
            id: tag,
            tag: tag,
            name: '标签：' + tag,
            group: '',
            used_quota: 0,
            response_time: 0,
            priority: -1,
            weight: -1,
          };
          tagChannelDates.children = [];
          channelDates.push(tagChannelDates);
        } else {
          // found, add to the tag
          tagChannelDates = channelDates.find((item) => item.key === tag);
        }
        if (tagChannelDates.priority === -1) {
          tagChannelDates.priority = channels[i].priority;
        } else {
          if (tagChannelDates.priority !== channels[i].priority) {
            tagChannelDates.priority = '';
          }
        }
        if (tagChannelDates.weight === -1) {
          tagChannelDates.weight = channels[i].weight;
        } else {
          if (tagChannelDates.weight !== channels[i].weight) {
            tagChannelDates.weight = '';
          }
        }

        if (tagChannelDates.group === '') {
          tagChannelDates.group = channels[i].group;
        } else {
          let channelGroupsStr = channels[i].group;
          channelGroupsStr.split(',').forEach((item, index) => {
            if (tagChannelDates.group.indexOf(item) === -1) {
              // join
              tagChannelDates.group += ',' + item;
            }
          });
        }

        tagChannelDates.children.push(channels[i]);
        if (channels[i].status === 1) {
          tagChannelDates.status = 1;
        }
        tagChannelDates.used_quota += channels[i].used_quota;
        tagChannelDates.response_time += channels[i].response_time;
        tagChannelDates.response_time = tagChannelDates.response_time / 2;
      }
    }
    // 为React Table设置rowKey属性
    setChannels(channelDates);
    if (channelDates.length >= pageSize) {
      setChannelCount(channelDates.length + pageSize);
    } else {
      setChannelCount(channelDates.length);
    }
  };

  const loadChannels = async (startIdx, pageSize, idSort, enableTagMode) => {
    setLoading(true);
    const res = await API.get(
      `/api/channel/?p=${startIdx}&page_size=${pageSize}&id_sort=${idSort}&tag_mode=${enableTagMode}`,
    );
    if (res === undefined) {
      return;
    }
    const { success, message, data } = res.data;
    if (success) {
      if (startIdx === 0) {
        setChannelFormat(data, enableTagMode);
      } else {
        let newChannels = [...channels];
        newChannels.splice(startIdx * pageSize, data.length, ...data);
        setChannelFormat(newChannels, enableTagMode);
      }
    } else {
      showError(message);
    }
    setLoading(false);
  };

  const normalizeModelList = (value) => {
    if (!value) {
      return [];
    }
    return value
      .split(/[\n,]/)
      .map((item) => item.trim())
      .filter((item) => item.length > 0);
  };

  const sanitizeModelArray = (list) => {
    if (!Array.isArray(list)) {
      return [];
    }
    const result = [];
    const seen = new Set();
    list.forEach((item) => {
      const trimmed = typeof item === 'string' ? item.trim() : '';
      if (!trimmed || seen.has(trimmed)) {
        return;
      }
      seen.add(trimmed);
      result.push(trimmed);
    });
    return result;
  };

  const openBatchTestConfigModal = () => {
    setBatchTestConfigState((prev) => {
      const hasSelected = selectedChannels.length > 0;
      let nextScope = prev.channelScope;
      if (hasSelected) {
        nextScope = prev.channelScope === 'allWithDisabled' ? 'allWithDisabled' : 'selected';
      } else if (prev.channelScope === 'selected') {
        nextScope = 'allEnabled';
      }
      return {
        ...prev,
        channelScope: nextScope,
      };
    });
    setBatchTestConfigMode('quick');
    setShowAdvancedBatchConfig(false);
    setShowBatchTestConfig(true);
  };

  const closeBatchTestConfigModal = () => {
    setShowBatchTestConfig(false);
    setStartingBatchTest(false);
  };

  const resetBatchTestConfig = () => {
    setBatchTestConfigState(createInitialBatchTestConfig());
    setBatchTestConfigMode('quick');
    setModelSelectorKeyword('');
    setShowFailedPreview(false);
    setShowAdvancedBatchConfig(false);
  };

  const fetchAvailableModels = async () => {
    if (availableModelsLoading) {
      return;
    }
    setAvailableModelsLoading(true);
    try {
      const res = await API.get('/api/channel/test/models', {
        params: {
          include_disabled: true,
        },
      });
      const { success, data, message } = res.data;
      if (!success) {
        showError(message || t('获取模型列表失败'));
      } else {
        let candidates = [];
        if (Array.isArray(data)) {
          candidates = data;
        } else if (data && Array.isArray(data.models)) {
          candidates = data.models;
        }
        const unique = sanitizeModelArray(candidates).sort((a, b) =>
          a.localeCompare(b, undefined, { sensitivity: 'base' }),
        );
        setAvailableModels(unique);
      }
    } catch (error) {
      showError(error?.message || t('获取模型列表失败'));
    } finally {
      setAvailableModelsLoading(false);
    }
  };

  const handleModelSelectionChange = (values) => {
    setBatchTestConfigState((prev) => ({
      ...prev,
      selectedModels: sanitizeModelArray(values || []),
    }));
  };

  const handleSelectAllFilteredModels = () => {
    if (filteredAvailableModels.length === 0) {
      return;
    }
    setBatchTestConfigState((prev) => {
      const merged = new Set(prev.selectedModels || []);
      filteredAvailableModels.forEach((item) => {
        merged.add(item);
      });
      return {
        ...prev,
        selectedModels: sanitizeModelArray(Array.from(merged)),
      };
    });
  };

  const handleInvertFilteredModels = () => {
    if (filteredAvailableModels.length === 0) {
      return;
    }
    setBatchTestConfigState((prev) => {
      const toggled = new Set(prev.selectedModels || []);
      filteredAvailableModels.forEach((item) => {
        if (toggled.has(item)) {
          toggled.delete(item);
        } else {
          toggled.add(item);
        }
      });
      return {
        ...prev,
        selectedModels: sanitizeModelArray(Array.from(toggled)),
      };
    });
  };

  const handleClearSelectedModels = () => {
    setBatchTestConfigState((prev) => ({
      ...prev,
      selectedModels: [],
    }));
  };

  const startBatchChannelTest = async () => {
    if (startingBatchTest) {
      return;
    }
    const config = batchTestConfigState;
    const scope = config.channelScope;
    let channelIds = [];
    if (scope === 'selected' && selectedChannels.length > 0) {
      channelIds = selectedChannels
        .map((item) => item.id)
        .filter((id) => typeof id === 'number' && id > 0);
    }

    if (scope === 'selected' && channelIds.length === 0) {
      showWarning(t('请至少选择一个渠道或切换到全量测试'));
      return;
    }

    const whitelist = normalizeModelList(config.modelWhitelist);
    const blacklist = normalizeModelList(config.modelBlacklist);
    const selectedModels = sanitizeModelArray(config.selectedModels);

    if (config.testMode === 'selected' && selectedModels.length === 0) {
      showWarning(t('请至少选择一个模型进行测试'));
      return;
    }

    const payload = {
      channel_ids: channelIds,
      include_all: scope !== 'selected',
      include_disabled: scope === 'allWithDisabled',
      model_scope: config.modelScope,
      model_whitelist: whitelist,
      model_blacklist: blacklist,
      use_channel_default: config.useChannelDefault,
      concurrency: config.concurrency,
      interval_ms: config.intervalMs,
      retry_limit: config.retryLimit,
      test_mode: config.testMode,
      target_models: selectedModels,
    };

    setStartingBatchTest(true);
    try {
      const res = await API.post('/api/channel/test/batch', payload);
      const { success, message, data } = res.data;
      if (!success) {
        showError(message || t('创建批量模型测试任务失败'));
        return;
      }
      showSuccess(t('批量模型测试任务已创建，开始后台执行'));
      closeBatchTestConfigModal();
      resetBatchTestConfig();
      setShowBatchJobPanel(true);
      await fetchBatchJobs(true);
      if (data?.job_id) {
        await fetchBatchJobDetail(data.job_id, { silent: false });
      }
    } catch (error) {
      showError(error?.message || t('创建批量模型测试任务失败'));
    } finally {
      setStartingBatchTest(false);
    }
  };

  const fetchBatchJobs = async (silent = false) => {
    if (!silent) {
      setBatchJobsLoading(true);
    }
    try {
      const res = await API.get('/api/channel/test/jobs?limit=50');
      const { success, message, data } = res.data;
      if (success) {
        setBatchJobs(Array.isArray(data?.jobs) ? data.jobs : []);
      } else {
        showError(message || t('获取批量测试任务列表失败'));
      }
    } catch (error) {
      showError(error?.message || t('获取批量测试任务列表失败'));
    } finally {
      if (!silent) {
        setBatchJobsLoading(false);
      }
    }
  };

  const handleOpenBatchJobPanel = async () => {
    setShowBatchJobPanel(true);
    await fetchBatchJobs();
  };

  const fetchBatchJobDetail = async (jobId, options = {}) => {
    if (!jobId) {
      return;
    }
    const { silent = false, page, keepPreview = false } = options;
    if (!silent) {
      setBatchJobDetailLoading(true);
    }
    if (!keepPreview) {
      setShowFailedPreview(false);
      setAllFailedBatchJobResults([]);
      setRefreshingFailedPreview(false);
    }
    try {
      const res = await API.get(`/api/channel/test/jobs/${jobId}`);
      const { success, message, data } = res.data;
      if (success) {
        setActiveBatchJob(data?.job || null);
        setBatchJobDetail(data || null);
        const targetPage = page || 1;
        await fetchBatchJobResults(jobId, targetPage, batchJobResultsPageSize, true);
        await fetchBatchJobs(true);
      } else if (!silent) {
        showError(message || t('获取任务详情失败'));
      }
    } catch (error) {
      if (!silent) {
        showError(error?.message || t('获取任务详情失败'));
      }
    } finally {
      if (!silent) {
        setBatchJobDetailLoading(false);
      }
    }
  };

  const fetchBatchJobResults = async (jobId, page = 1, pageSize = batchJobResultsPageSize, silent = false) => {
    if (!jobId) {
      return;
    }
    if (!silent) {
      setBatchJobResultsLoading(true);
    }
    try {
      const res = await API.get(
        `/api/channel/test/jobs/${jobId}/results?page=${page}&page_size=${pageSize}`,
      );
      const { success, message, data } = res.data;
      if (success) {
        const items = Array.isArray(data?.results)
          ? data.results.map((item, index) => ({
              ...item,
              key: item.id || `${item.channel_id}-${item.model_name}-${index}`,
            }))
          : [];
        setBatchJobResults(items);
        setBatchJobResultsTotal(data?.total || 0);
        setBatchJobResultsPage(data?.page || page);
      } else if (!silent) {
        showError(message || t('获取测试结果失败'));
      }
    } catch (error) {
      if (!silent) {
        showError(error?.message || t('获取测试结果失败'));
      }
    } finally {
      if (!silent) {
        setBatchJobResultsLoading(false);
      }
    }
  };

  // 拉取任务下全部失败结果（跨页聚合），用于失败预览
  const fetchAllFailedBatchJobResults = async (jobId) => {
    if (!jobId) {
      return [];
    }
    const pageSize = 200; // 后端单页上限，尽量减少分页次数
    let page = 1;
    const aggregated = [];
    setBatchJobResultsLoading(true);
    try {
      // 逐页遍历直至抓取完毕
      while (true) {
        const res = await API.get(
          `/api/channel/test/jobs/${jobId}/results?page=${page}&page_size=${pageSize}`,
        );
        const { success, message, data } = res.data || {};
        if (!success) {
          if (page === 1) {
            showError(message || t('获取测试结果失败'));
          }
          break;
        }
        const items = Array.isArray(data?.results) ? data.results : [];
        const mapped = items
          .filter((item) => !item.success && item.result_status !== 'DELETED')
          .map((item, index) => ({
            ...item,
            key: item.id || `${item.channel_id}-${item.model_name}-${(page - 1) * pageSize + index}`,
          }));
        aggregated.push(...mapped);

        const total = data?.total || 0;
        // 若本页不足 pageSize 或已达到总数，则终止
        if (items.length < pageSize || page * pageSize >= total) {
          break;
        }
        page += 1;
      }
    } catch (error) {
      showError(error?.message || t('获取测试结果失败'));
    } finally {
      setBatchJobResultsLoading(false);
    }
    return aggregated;
  };

  const handleBatchJobResultPageChange = async (page) => {
    if (!activeBatchJob) {
      return;
    }
    await fetchBatchJobResults(activeBatchJob.id, page);
  };

  const handleCancelBatchJob = async (jobId) => {
    if (!jobId) {
      return;
    }
    try {
      const res = await API.post(`/api/channel/test/jobs/${jobId}/cancel`);
      const { success, message } = res.data;
      if (success) {
        showSuccess(t('已发送取消指令'));
        await fetchBatchJobDetail(jobId, { silent: true });
      } else {
        showError(message || t('任务取消失败'));
      }
    } catch (error) {
      showError(error?.message || t('任务取消失败'));
    }
  };

  const handleExportBatchJob = async (jobId) => {
    if (!jobId) {
      return;
    }
    try {
      const res = await API.get(`/api/channel/test/jobs/${jobId}/export`, {
        responseType: 'blob',
      });
      const disposition = res.headers?.['content-disposition'] || '';
      let filename = `channel-test-report-${jobId}.csv`;
      const match = disposition.match(/filename=([^;]+)/i);
      if (match && match[1]) {
        filename = decodeURIComponent(match[1].replace(/"/g, '').trim());
      }
      const blob = new Blob([res.data], { type: 'text/csv;charset=utf-8;' });
      const url = window.URL.createObjectURL(blob);
      const link = document.createElement('a');
      link.href = url;
      link.setAttribute('download', filename);
      document.body.appendChild(link);
      link.click();
      link.remove();
      window.URL.revokeObjectURL(url);
      showSuccess(t('报告导出成功'));
    } catch (error) {
      showError(error?.message || t('导出报告失败'));
    }
  };


  const handleBatchRetryFailedModels = (jobId) => {
    if (!jobId) {
      return;
    }
    Modal.confirm({
      title: t('确认批量重试失败模型'),
      content: t('此操作将重新测试本次任务中全部失败的模型，操作期间请耐心等待，是否继续？'),
      okText: t('确认重试'),
      cancelText: t('取消'),
      onOk: async () => {
        setRetryingFailedModels(true);
        try {
          const res = await API.post(`/api/channel/test/jobs/${jobId}/retry_failed`);
          const { success, message, data } = res.data || {};
          if (success) {
            const successCount = data?.success_count || 0;
            const failureCount = data?.failure_count || 0;
            const summary = Array.isArray(data?.summary) ? data.summary : [];
            showSuccess(
              t('批量重试失败模型完成，成功 {{success}} 条，失败 {{failure}} 条', {
                success: successCount,
                failure: failureCount,
              }),
            );
            await refresh();
            await fetchBatchJobDetail(jobId, {
              silent: true,
              keepPreview: showFailedPreview,
              page: batchJobResultsPage,
            });
            setBatchJobDetail((prev) => {
              if (!prev) {
                return prev;
              }
              return {
                ...prev,
                retrySummary: summary,
              };
            });
            if (showFailedPreview) {
              const allFailed = await fetchAllFailedBatchJobResults(jobId);
              setAllFailedBatchJobResults(allFailed || []);
            }
          } else {
            showError(message || t('批量重试失败模型失败'));
          }
        } catch (error) {
          showError(error?.message || t('批量重试失败模型失败'));
        } finally {
          setRetryingFailedModels(false);
        }
      },
    });
  };

  const handleBatchJobDeleteFailedModels = (jobId) => {
    if (!jobId) {
      return;
    }
    Modal.confirm({
      title: t('确认删除失败模型'),
      content: t('此操作将移除本次任务中全部测试失败的模型，操作不可撤销，是否继续？'),
      okText: t('确认删除'),
      cancelText: t('取消'),
      onOk: async () => {
        setDeletingFailedModels(true);
        try {
          const res = await API.post(`/api/channel/test/jobs/${jobId}/delete_failed`, {
            dry_run: false,
          });
          const { success, message, data } = res.data;
          if (success) {
            const deleted = data?.deleted || 0;
            const summary = Array.isArray(data?.summary) ? data.summary : [];
            showSuccess(
              t('批量删除失败模型完成，共移除 {{count}} 个模型', {
                count: deleted,
              }),
            );
            setBatchJobDetail((prev) => {
              if (!prev) {
                return prev;
              }
              return {
                ...prev,
                deleteSummary: summary,
              };
            });
            setShowFailedPreview(false);
            await refresh();
            await fetchBatchJobDetail(jobId, { silent: true });
          } else {
            showError(message || t('批量删除失败模型失败'));
          }
        } catch (error) {
          showError(error?.message || t('批量删除失败模型失败'));
        } finally {
          setDeletingFailedModels(false);
        }
      },
    });
  };

  // 使用后端统计的失败总数（已排除已删除项），避免被单页数据限制
  const failedResultCount = React.useMemo(
    () => (activeBatchJob && typeof activeBatchJob.failure_count === 'number' ? activeBatchJob.failure_count : 0),
    [activeBatchJob],
  );

  const displayedBatchJobResults = React.useMemo(() => {
    if (!showFailedPreview) {
      return batchJobResults;
    }
    return allFailedBatchJobResults;
  }, [batchJobResults, showFailedPreview, allFailedBatchJobResults]);

  const toggleFailedPreview = async () => {
    if (!activeBatchJob) {
      return;
    }
    // 关闭预览 → 恢复分页视图
    if (showFailedPreview) {
      setShowFailedPreview(false);
      setAllFailedBatchJobResults([]);
      setRefreshingFailedPreview(false);
      return;
    }

    // 开启预览 → 拉取任务下全部失败记录
    if (failedResultCount === 0) {
      showInfo(t('当前没有失败的模型'));
      return;
    }
    const allFailed = await fetchAllFailedBatchJobResults(activeBatchJob.id);
    if (!allFailed || allFailed.length === 0) {
      showInfo(t('当前没有失败的模型'));
      return;
    }
    setAllFailedBatchJobResults(allFailed);
    setShowFailedPreview(true);
    setBatchJobResultsPage(1);
    showInfo(t('已切换到失败模型预览模式'));
  };

  // 刷新失败预览（仅预览模式显示）
  const handleRefreshFailedPreview = async () => {
    if (!activeBatchJob || !showFailedPreview) {
      return;
    }
    setRefreshingFailedPreview(true);
    try {
      const allFailed = await fetchAllFailedBatchJobResults(activeBatchJob.id);
      setAllFailedBatchJobResults(allFailed || []);
      showSuccess(t('失败预览已刷新'));
    } catch (e) {
      // fetchAllFailedBatchJobResults 内部已做错误提示，这里保持安静
    } finally {
      setRefreshingFailedPreview(false);
    }
  };

  const handleRetrySingleResult = async (record) => {
    if (!activeBatchJob || !record?.id) {
      return;
    }
    setRetryingResultMap((prev) => ({ ...prev, [record.id]: true }));
    try {
      const res = await API.post(
        `/api/channel/test/jobs/${activeBatchJob.id}/results/${record.id}/retry`,
      );
      const { success, message, data } = res.data;
      if (success) {
        const updatedResult = data?.result;
        if (updatedResult) {
          setBatchJobResults((prev) =>
            prev.map((item) =>
              item.id === updatedResult.id
                ? { ...item, ...updatedResult, key: updatedResult.id || item.key }
                : item,
            ),
          );
        }
        if (updatedResult?.success) {
          showSuccess(t('模型重试成功'));
        } else if (updatedResult) {
          showWarning(
            t('模型仍然失败：{{reason}}', {
              reason: updatedResult.error_message || message || t('请稍后重试'),
            }),
          );
        } else if (message) {
          showInfo(message);
        }
        await fetchBatchJobDetail(activeBatchJob.id, {
          silent: true,
          keepPreview: showFailedPreview,
          page: batchJobResultsPage,
        });
      } else {
        showError(message || t('重试失败'));
      }
    } catch (error) {
      showError(error?.message || t('重试失败'));
    } finally {
      setRetryingResultMap((prev) => {
        const next = { ...prev };
        delete next[record.id];
        return next;
      });
    }
  };

  const isResultRetrying = React.useCallback(
    (resultId) => Boolean(retryingResultMap[resultId]),
    [retryingResultMap],
  );

  const renderJobStatusTag = (status) => {
    const map = {
      PENDING: { color: 'blue', text: t('排队中') },
      RUNNING: { color: 'orange', text: t('运行中') },
      SUCCESS: { color: 'green', text: t('已完成') },
      FAILED: { color: 'red', text: t('失败') },
      CANCELED: { color: 'grey', text: t('已取消') },
    };
    const info = map[status] || { color: 'grey', text: status };
    return <Tag color={info.color}>{info.text}</Tag>;
  };

  const jobColumns = [
    {
      title: t('任务ID'),
      dataIndex: 'id',
      key: 'id',
      width: 90,
    },
    {
      title: t('状态'),
      dataIndex: 'status',
      key: 'status',
      width: 120,
      render: (_, record) => renderJobStatusTag(record.status),
    },
    {
      title: t('通道数'),
      dataIndex: 'total_channels',
      key: 'total_channels',
      width: 100,
      render: (_, record) => record.total_channels || 0,
    },
    {
      title: t('进度'),
      key: 'progress',
      render: (_, record) => {
        if (!record.total_models) {
          return '-';
        }
        return `${record.completed_count}/${record.total_models}`;
      },
    },
    {
      title: t('创建时间'),
      dataIndex: 'created_at',
      key: 'created_at',
      width: 150,
      render: (value) => (value ? timestamp2string(value) : '-'),
    },
    {
      title: t('操作'),
      key: 'actions',
      width: 180,
      render: (_, record) => (
        <Space>
          <Button
            size='small'
            onClick={(e) => {
              e.stopPropagation();
              fetchBatchJobDetail(record.id, { silent: false });
            }}
          >
            {t('查看')}
          </Button>
          <Button
            size='small'
            disabled={record.status !== 'RUNNING' && record.status !== 'PENDING'}
            onClick={(e) => {
              e.stopPropagation();
              handleCancelBatchJob(record.id);
            }}
          >
            {t('取消')}
          </Button>
        </Space>
      ),
    },
  ];

  const jobResultColumns = [
    {
      title: t('渠道'),
      dataIndex: 'channel_name',
      key: 'channel_name',
      width: 180,
      render: (text) => (
        <Typography.Text ellipsis={{ showTooltip: true }} style={{ maxWidth: 160 }}>
          {text || '-'}
        </Typography.Text>
      ),
    },
    {
      title: t('模型'),
      dataIndex: 'model_name',
      key: 'model_name',
      width: 220,
      render: (text) => (
        <Typography.Text ellipsis={{ showTooltip: true }} style={{ maxWidth: 200 }}>
          {text || '-'}
        </Typography.Text>
      ),
    },
    {
      title: t('状态'),
      dataIndex: 'success',
      key: 'success',
      width: 120,
      render: (_, record) => {
        if (record.result_status === 'DELETED') {
          return <Tag color='grey'>{t('已删除')}</Tag>;
        }
        if (record.success) {
          return <Tag color='green'>{t('成功')}</Tag>;
        }
        return <Tag color='red'>{t('失败')}</Tag>;
      },
    },
    {
      title: t('耗时'),
      key: 'duration',
      width: 100,
      render: (_, record) =>
        record.duration_millis ? `${(record.duration_millis / 1000).toFixed(2)}s` : '-',
    },
    {
      title: t('重试次数'),
      dataIndex: 'retry_count',
      key: 'retry_count',
      width: 100,
    },
    {
      title: t('错误信息'),
      dataIndex: 'error_message',
      key: 'error_message',
      render: (text) => (
        <Typography.Text ellipsis={{ showTooltip: true }} style={{ maxWidth: 280 }}>
          {text || '-'}
        </Typography.Text>
      ),
    },
    {
      title: t('操作'),
      key: 'result_actions',
      width: 160,
      render: (_, record) => {
        if (record.result_status === 'DELETED') {
          return <Typography.Text type='tertiary'>{t('已删除')}</Typography.Text>;
        }
        if (record.success) {
          return <Typography.Text type='tertiary'>-</Typography.Text>;
        }
        return (
          <Button
            size='small'
            type='primary'
            loading={isResultRetrying(record.id)}
            onClick={() => handleRetrySingleResult(record)}
          >
            {isResultRetrying(record.id) ? t('重试中') : t('重试')}
          </Button>
        );
      },
    },
  ];

  const renderBatchJobListPanel = (compact = false) => {
    // 小屏下不在表格内再套一层纵向滚动，避免与弹窗 Body 嵌套滚动造成遮挡
    const tableScroll = compact ? { x: 'max-content' } : { x: 'max-content', y: 420 };
    return (
      <div
        style={{
          flex: compact ? 'none' : 1,
          width: compact ? '100%' : '32%',
          minWidth: compact ? '100%' : 280,
          display: 'flex',
          flexDirection: 'column',
          gap: 12,
          // 小屏交由外层 Modal 滚动；大屏保持面板自身的弹性高度
          maxHeight: compact ? 'none' : '72vh',
        }}
      >
        <div
          style={{
            display: 'flex',
            alignItems: 'center',
            justifyContent: 'space-between',
          }}
        >
          <Typography.Text strong>{t('任务列表')}</Typography.Text>
          <Button size='small' onClick={() => fetchBatchJobs()} loading={batchJobsLoading}>
            {t('刷新')}
          </Button>
        </div>
        <Table
          size='small'
          loading={batchJobsLoading}
          columns={jobColumns}
          dataSource={batchJobs.map((job) => ({ ...job, key: job.id }))}
          pagination={false}
          rowKey='id'
          onRow={(record) => ({
            onClick: () => {
              fetchBatchJobDetail(record.id, { silent: false });
              if (compact) {
                setBatchJobPanelTab('detail');
              }
            },
            style: { cursor: 'pointer' },
          })}
          scroll={tableScroll}
          style={{ width: '100%' }}
        />
      </div>
    );
  };

  const renderBatchJobDetailPanel = (compact = false) => (
    <div
      style={{
        flex: compact ? 'none' : 2,
        width: '100%',
        minWidth: 0,
        display: 'flex',
        flexDirection: 'column',
        gap: compact ? 12 : 16,
        // 小屏交由外层 Modal 滚动；大屏保持局部布局
        maxHeight: compact ? 'none' : '72vh',
        overflowY: compact ? 'visible' : 'hidden',
      }}
    >
      {activeBatchJob ? (
        <div
          style={{
            display: 'flex',
            flexDirection: 'column',
            gap: 16,
            minWidth: 0,
            overflow: 'hidden',
          }}
        >
          <div style={{ display: 'flex', alignItems: 'center', justifyContent: 'space-between' }}>
            <Typography.Title heading={6} style={{ margin: 0 }}>
              {t('任务 #{{id}}', { id: activeBatchJob.id })}
            </Typography.Title>
            <Space wrap>
              <Button size='small' onClick={() => fetchBatchJobDetail(activeBatchJob.id)} loading={batchJobDetailLoading}>
                {t('刷新')}
              </Button>
              <Button size='small' onClick={() => handleExportBatchJob(activeBatchJob.id)}>
                {t('导出报告')}
              </Button>
            </Space>
          </div>
          <Space size='small' wrap>
            <Typography.Text>{t('状态')}:</Typography.Text>
            {renderJobStatusTag(activeBatchJob.status)}
          </Space>
          <div>
            <Typography.Text>
              {t('通道数')}:{' '}
              <Typography.Text strong>{activeBatchJob.total_channels || 0}</Typography.Text>
            </Typography.Text>
            <Typography.Text style={{ marginLeft: 16 }}>
              {t('模型数')}:{' '}
              <Typography.Text strong>{activeBatchJob.total_models || 0}</Typography.Text>
            </Typography.Text>
          </div>
          <div>
            <Typography.Text>
              {t('进度')}:{' '}
              <Typography.Text strong>
                {`${activeBatchJob.completed_count || 0}/${activeBatchJob.total_models || 0}`}
              </Typography.Text>
            </Typography.Text>
            <div
              style={{
                height: 6,
                backgroundColor: 'var(--semi-color-fill-1)',
                borderRadius: 3,
                overflow: 'hidden',
                marginTop: 8,
              }}
            >
              <div
                style={{
                  height: '100%',
                  width:
                    activeBatchJob.total_models > 0
                      ? `${Math.min(
                          100,
                          ((activeBatchJob.completed_count || 0) /
                            activeBatchJob.total_models) *
                            100,
                        ).toFixed(2)}%`
                      : '0%',
                  backgroundColor: 'var(--semi-color-primary)',
                  transition: 'width 0.3s ease',
                }}
              />
            </div>
          </div>

          {batchJobDetail?.options && (
            <div>
              <Typography.Text strong>{t('任务配置')}</Typography.Text>
              <div style={{ marginTop: 8, lineHeight: 1.6 }}>
                <div>
                  {t('模型范围')}: {batchJobDetail.options.model_scope === 'default' ? t('仅默认测试模型') : t('全部模型')}
                </div>
                <div>
                  {t('测试模式')}: {batchJobDetail.options.test_mode === 'selected' ? t('指定模型测试') : t('全部模型批量测试')}
                </div>
                {batchJobDetail.options.test_mode === 'selected' && Array.isArray(batchJobDetail.options.target_models) && (
                  <div>
                    {t('指定模型')}: {' '}
                    {batchJobDetail.options.target_models.length > 0
                      ? batchJobDetail.options.target_models.join(', ')
                      : t('无')}
                  </div>
                )}
                <div>
                  {t('包含禁用渠道')}: {batchJobDetail.options.include_disabled ? t('是') : t('否')}
                </div>
                <div>
                  {t('使用渠道默认模型')}:{' '}
                  {batchJobDetail.options.use_channel_default ? t('是') : t('否')}
                </div>
                {Array.isArray(batchJobDetail.options.channel_ids) && batchJobDetail.options.channel_ids.length > 0 && (
                  <div>
                    {t('渠道ID')}:{' '}
                    {batchJobDetail.options.channel_ids.join(', ')}
                  </div>
                )}
              </div>
            </div>
          )}

          <div style={{
            display: 'flex',
            alignItems: 'center',
            gap: 8,
            marginBottom: 16,
            flexWrap: 'wrap',
          }}>
            <Button
              size='small'
              type={showFailedPreview ? 'primary' : 'warning'}
              onClick={toggleFailedPreview}
              disabled={!showFailedPreview && failedResultCount === 0}
            >
              {showFailedPreview
                ? t('退出失败预览')
                : `${t('预览失败模型')} (${failedResultCount})`}
            </Button>
            {showFailedPreview && (
              <Button
                size='small'
                onClick={handleRefreshFailedPreview}
                loading={refreshingFailedPreview}
              >
                {refreshingFailedPreview ? t('刷新中...') : t('刷新失败预览')}
              </Button>
            )}
            <Button
              type='primary'
              size='small'
              loading={retryingFailedModels}
              disabled={
                retryingFailedModels ||
                deletingFailedModels ||
                activeBatchJob.status === 'RUNNING' ||
                activeBatchJob.status === 'PENDING' ||
                failedResultCount === 0
              }
              onClick={() => handleBatchRetryFailedModels(activeBatchJob.id)}
            >
              {t('批量重试失败模型')}
            </Button>
            <Button
              type='danger'
              size='small'
              loading={deletingFailedModels}
              disabled={
                deletingFailedModels ||
                retryingFailedModels ||
                activeBatchJob.status === 'RUNNING' ||
                activeBatchJob.status === 'PENDING' ||
                failedResultCount === 0
              }
              onClick={() => handleBatchJobDeleteFailedModels(activeBatchJob.id)}
            >
              {t('删除失败模型')}
            </Button>
            {showFailedPreview && (
              <Typography.Text type='tertiary' style={{ fontSize: 12 }}>
                {t('仅展示失败记录，可直接点击列表中的重试按钮进行单条处理。')}
              </Typography.Text>
            )}
          </div>

          {Array.isArray(batchJobDetail?.retrySummary) && batchJobDetail.retrySummary.length > 0 && (
            <div
              style={{
                border: '1px solid var(--semi-color-border)',
                borderRadius: 6,
                padding: 12,
                marginBottom: 16,
                maxHeight: 180,
                overflowY: 'auto',
              }}
            >
              <Typography.Text strong style={{ display: 'block', marginBottom: 8 }}>
                {t('批量重试摘要（最新一次操作）')}
              </Typography.Text>
              {batchJobDetail.retrySummary.map((item, idx) => (
                <Typography.Text key={idx} style={{ display: 'block', fontSize: 12, marginBottom: 6 }}>
                  #{item.channel_id} {item.channel_name || ''} — {item.model_name || ''} {item.success ? t('成功') : t('失败')}{item.message ? ` (${item.message})` : ''}
                </Typography.Text>
              ))}
            </div>
          )}

          {Array.isArray(batchJobDetail?.deleteSummary) && batchJobDetail.deleteSummary.length > 0 && (
            <div
              style={{
                border: '1px solid var(--semi-color-border)',
                borderRadius: 6,
                padding: 12,
                marginBottom: 16,
                maxHeight: 180,
                overflowY: 'auto',
              }}
            >
              <Typography.Text strong style={{ display: 'block', marginBottom: 8 }}>
                {t('失败模型摘要（最新一次操作）')}
              </Typography.Text>
              {batchJobDetail.deleteSummary.map((item, idx) => (
                <Typography.Text key={idx} style={{ display: 'block', fontSize: 12, marginBottom: 6 }}>
                  #{item.channel_id} {item.channel_name || ''} — {Array.isArray(item.removed) ? item.removed.join(', ') : '-'}
                  {item.error ? ` (${item.error})` : ''}
                </Typography.Text>
              ))}
            </div>
          )}

          <Typography.Text strong style={{ display: 'block', marginBottom: 8 }}>
            {t('测试结果')}
          </Typography.Text>
          <div style={{ flex: 1, minHeight: 200, minWidth: 0, display: 'flex', overflow: compact ? 'visible' : 'hidden' }}>
            <Table
              size='small'
              loading={batchJobResultsLoading || batchJobDetailLoading}
              columns={jobResultColumns}
              dataSource={displayedBatchJobResults}
              pagination={
                showFailedPreview
                  ? false
                  : {
                      currentPage: batchJobResultsPage,
                      pageSize: batchJobResultsPageSize,
                      total: batchJobResultsTotal,
                      onPageChange: handleBatchJobResultPageChange,
                      showSizeChanger: false,
                    }
              }
              // 小屏下不设置表格内部纵向滚动，避免与外层 Modal 重叠滚动
              scroll={compact ? { x: 'max-content' } : { x: 'max-content', y: 420 }}
              style={{ width: '100%' }}
            />
          </div>
        </div>
      ) : (
        <div
          style={{
            display: 'flex',
            alignItems: 'center',
            justifyContent: 'center',
            minHeight: 200,
            color: 'var(--semi-color-text-2)',
          }}
        >
          {t('请选择左侧任务以查看详情')}
        </div>
      )}
    </div>
  );

  const copySelectedChannel = async (record) => {
    const channelToCopy = record;
    channelToCopy.name += t('_复制');
    channelToCopy.created_time = null;
    channelToCopy.balance = 0;
    channelToCopy.used_quota = 0;
    if (!channelToCopy) {
      showError(t('渠道未找到，请刷新页面后重试。'));
      return;
    }
    try {
      const newChannel = { ...channelToCopy, id: undefined };
      const response = await API.post('/api/channel/', newChannel);
      if (response.data.success) {
        showSuccess(t('渠道复制成功'));
        await refresh();
      } else {
        showError(response.data.message);
      }
    } catch (error) {
      showError(t('渠道复制失败: ') + error.message);
    }
  };

   const refresh = async () => {
    if (searchKeyword === '' && searchGroup === '' && searchModel === '') {
      await loadChannels(activePage - 1, pageSize, idSort, enableTagMode);
    } else {
      await searchChannels(
        searchKeyword,
        searchGroup,
        searchModel,
        enableTagMode,
      );
    }
  };

  useEffect(() => {
    const handleResize = () => {
      setIsCompactScreen(getIsCompactScreen());
    };
    handleResize();
    window.addEventListener('resize', handleResize);
    return () => {
      window.removeEventListener('resize', handleResize);
    };
  }, []);

   useEffect(() => {
    // console.log('default effect')
    const localIdSort = localStorage.getItem('id-sort') === 'true';
    const localPageSize =
      parseInt(localStorage.getItem('page-size')) || ITEMS_PER_PAGE;
    setIdSort(localIdSort);
    setPageSize(localPageSize);
    loadChannels(0, localPageSize, localIdSort, enableTagMode)
      .then()
      .catch((reason) => {
        showError(reason);
      });
    fetchGroups().then();
    loadChannelModels().then();
    // 加载测试结果缓存
    loadTestResultsCache();
  }, []);

  // 监听模态框可见性变化，加载缓存的测试结果
  useEffect(() => {
    if (showModelTestModal && currentTestChannel) {
      const cachedResults = getCachedTestResults(currentTestChannel.id);
      if (cachedResults) {
        setBatchTestResults(cachedResults);
        setTestProgress({
          completed: cachedResults.length,
          total:
            currentTestChannel.models
              ?.split(',')
              .filter((m) => m.trim()).length || 0,
        });
      }
    }
  }, [showModelTestModal, currentTestChannel]);

  useEffect(() => {
    if (!showBatchJobPanel) {
      return;
    }
    fetchBatchJobs(true).then();
  }, [showBatchJobPanel]);

  useEffect(() => {
    if (!showBatchJobPanel) {
      return;
    }
    if (!isCompactScreen) {
      setBatchJobPanelTab('list');
      return;
    }
    setBatchJobPanelTab(activeBatchJob ? 'detail' : 'list');
  }, [isCompactScreen, activeBatchJob, showBatchJobPanel]);

  useEffect(() => {
    if (!showBatchTestConfig) {
      return;
    }
    if (batchTestConfigState.testMode !== 'selected') {
      return;
    }
    if (availableModels.length === 0 && !availableModelsLoading) {
      fetchAvailableModels().then();
    }
  }, [
    showBatchTestConfig,
    batchTestConfigState.testMode,
    availableModels.length,
  ]);

  useEffect(() => {
    if (showFailedPreview && failedResultCount === 0) {
      setShowFailedPreview(false);
      showSuccess(t('失败模型已全部处理，退出预览模式'));
    }
  }, [showFailedPreview, failedResultCount]);

  useEffect(() => {
    if (!showBatchJobPanel || !activeBatchJob) {
      return;
    }
    if (
      activeBatchJob.status !== 'RUNNING' &&
      activeBatchJob.status !== 'PENDING'
    ) {
      return;
    }
    const timer = setInterval(() => {
      fetchBatchJobDetail(activeBatchJob.id, {
        silent: true,
        page: batchJobResultsPage,
        keepPreview: showFailedPreview,
      });
    }, 5000);
    return () => clearInterval(timer);
  }, [showBatchJobPanel, activeBatchJob, batchJobResultsPage, showFailedPreview]);

  // 加载测试结果缓存
  const loadTestResultsCache = () => {
    try {
      const cached = localStorage.getItem('channel-test-results-cache');
      if (cached) {
        const parsedCache = JSON.parse(cached);
        // 清理过期的缓存（超过24小时）
        const now = Date.now();
        const validCache = Object.create(null);
        
        Object.keys(parsedCache).forEach(channelId => {
          // 验证channelId是安全的字符串，防止原型污染
          if (channelId === '__proto__' || 
              channelId === 'constructor' || 
              channelId === 'prototype') {
            return;
          }
          
          const channelCache = parsedCache[channelId];
          // 验证channelCache是对象且timestamp是有限数字
          if (channelCache && 
              typeof channelCache === 'object' &&
              channelCache !== null &&
              typeof channelCache.timestamp === 'number' &&
              Number.isFinite(channelCache.timestamp) &&
              (now - channelCache.timestamp) < 24 * 60 * 60 * 1000) {
            validCache[channelId] = channelCache;
          }
        });
        
        setTestResultsCache(validCache);
        // 更新localStorage中的有效缓存
        if (Object.keys(validCache).length !== Object.keys(parsedCache).length) {
          localStorage.setItem('channel-test-results-cache', JSON.stringify(validCache));
        }
      }
    } catch (e) {
      console.error('加载测试结果缓存失败:', e);
      localStorage.removeItem('channel-test-results-cache');
    }
  };

  // 保存测试结果缓存
  const saveTestResultsCache = (channelId, results) => {
    try {
      // 将channelId转换为字符串并验证安全性，防止原型污染
      const id = String(channelId);
      if (id === '__proto__' || 
          id === 'constructor' || 
          id === 'prototype') {
        console.warn('无效的channelId，跳过缓存保存:', channelId);
        return;
      }
      
      const newCache = Object.assign(Object.create(null), testResultsCache, {
        [id]: {
          results: results,
          timestamp: Date.now()
        }
      });
      setTestResultsCache(newCache);
      localStorage.setItem('channel-test-results-cache', JSON.stringify(newCache));
    } catch (e) {
      console.error('保存测试结果缓存失败:', e);
    }
  };

  // 获取缓存的测试结果
  const getCachedTestResults = (channelId) => {
    // 将channelId转换为字符串并验证安全性，防止原型污染
    const id = String(channelId);
    if (id === '__proto__' || 
        id === 'constructor' || 
        id === 'prototype') {
      return null;
    }
    
    const channelCache = testResultsCache[id];
    if (channelCache && (Date.now() - channelCache.timestamp) < 24 * 60 * 60 * 1000) {
      return channelCache.results;
    }
    return null;
  };

  const manageChannel = async (id, action, record, value) => {
    let data = { id };
    let res;
    switch (action) {
      case 'delete':
        res = await API.delete(`/api/channel/${id}/`);
        break;
      case 'enable':
        data.status = 1;
        res = await API.put('/api/channel/', data);
        break;
      case 'disable':
        data.status = 2;
        res = await API.put('/api/channel/', data);
        break;
      case 'priority':
        if (value === '') {
          return;
        }
        data.priority = parseInt(value);
        res = await API.put('/api/channel/', data);
        break;
      case 'weight':
        if (value === '') {
          return;
        }
        data.weight = parseInt(value);
        if (data.weight < 0) {
          data.weight = 0;
        }
        res = await API.put('/api/channel/', data);
        break;
    }
    const { success, message } = res.data;
    if (success) {
      showSuccess(t('操作成功完成！'));
      let channel = res.data.data;
      let newChannels = [...channels];
      if (action === 'delete') {
      } else {
        record.status = channel.status;
      }
      setChannels(newChannels);
    } else {
      showError(message);
    }
  };

  const manageTag = async (tag, action) => {
    console.log(tag, action);
    let res;
    switch (action) {
      case 'enable':
        res = await API.post('/api/channel/tag/enabled', {
          tag: tag,
        });
        break;
      case 'disable':
        res = await API.post('/api/channel/tag/disabled', {
          tag: tag,
        });
        break;
    }
    const { success, message } = res.data;
    if (success) {
      showSuccess('操作成功完成！');
      let newChannels = [...channels];
      for (let i = 0; i < newChannels.length; i++) {
        if (newChannels[i].tag === tag) {
          let status = action === 'enable' ? 1 : 2;
          newChannels[i]?.children?.forEach((channel) => {
            channel.status = status;
          });
          newChannels[i].status = status;
        }
      }
      setChannels(newChannels);
    } else {
      showError(message);
    }
  };

  // 支持传入覆盖的类型/状态/标签参数，避免因setState异步导致筛选失效
  const searchChannels = async (
    searchKeyword,
    searchGroup,
    searchModel,
    enableTagMode,
    typesOverride = null,
    statusesOverride = null,
    tagsOverride = null,
  ) => {
    const nextTypes = typesOverride !== null ? typesOverride : selectedTypes;
    const nextStatuses = statusesOverride !== null ? statusesOverride : selectedStatuses;
    const nextTags = tagsOverride !== null ? tagsOverride : selectedTags;

    const noBasic = searchKeyword === '' && searchGroup === '' && searchModel === '';
    const noAdvanced = (!nextTypes || nextTypes.length === 0) && (!nextStatuses || nextStatuses.length === 0) && (!nextTags || nextTags.length === 0);
    if (noBasic && noAdvanced) {
      await loadChannels(activePage - 1, pageSize, idSort, enableTagMode);
      return;
    }
    setSearching(true);
    const params = new URLSearchParams();
    
    // 添加基础搜索参数
    params.append('keyword', searchKeyword);
    params.append('group', searchGroup);
    params.append('model', searchModel);
    params.append('id_sort', String(idSort));
    params.append('tag_mode', String(enableTagMode));
    
    // 条件添加数组参数
    if (nextTypes && nextTypes.length > 0) {
      params.append('types', nextTypes.map(Number).join(','));
    }
    if (nextStatuses && nextStatuses.length > 0) {
      params.append('statuses', nextStatuses.map(Number).join(','));
    }
    if (nextTags && nextTags.length > 0) {
      params.append('tags', nextTags.join(','));
    }
    
    const res = await API.get(`/api/channel/search?${params.toString()}`);
    const { success, message, data } = res.data;
    if (success) {
      setChannelFormat(data, enableTagMode);
      setActivePage(1);
    } else {
      showError(message);
    }
    setSearching(false);
  };

  const updateChannelProperty = (channelId, updateFn) => {
    // Create a new copy of channels array
    const newChannels = [...channels];
    let updated = false;

    // Find and update the correct channel
    newChannels.forEach((channel) => {
      if (channel.children !== undefined) {
        // If this is a tag group, search in its children
        channel.children.forEach((child) => {
          if (child.id === channelId) {
            updateFn(child);
            updated = true;
          }
        });
      } else if (channel.id === channelId) {
        // Direct channel match
        updateFn(channel);
        updated = true;
      }
    });

    // Only update state if we actually modified a channel
    if (updated) {
      setChannels(newChannels);
    }
  };

  // 辅助函数：更新测试结果到状态
  const updateTestResult = (model, result) => {
    setBatchTestResults(prevResults => {
      const existingIndex = prevResults.findIndex(r => r.model === model);
      if (existingIndex >= 0) {
        const newResults = [...prevResults];
        newResults[existingIndex] = result;
        return newResults;
      } else {
        return [...prevResults, result];
      }
    });
  };

  // 辅助函数：创建测试结果对象
  const createTestResult = (model, success, message, time = null, isRetryable = true) => ({
    model,
    success,
    message,
    time,
    retryCount: 0,
    isRetryable: success ? false : isRetryable
  });

  // 辅助函数：处理测试成功
  const handleTestSuccess = (record, model, time) => {
    // 更新渠道属性
    updateChannelProperty(record.id, (channel) => {
      channel.response_time = time * 1000;
      channel.test_time = Date.now() / 1000;
    });

    // 更新模态框中的测试结果
    if (shouldUpdateModalResults(record.id)) {
      const result = createTestResult(
        model, 
        true, 
        t('测试成功，耗时 {{time}} 秒', { time: time.toFixed(2) }), 
        time
      );
      updateTestResult(model, result);
    }

    showInfo(
      t('通道 {{name}} 测试成功，耗时 {{time}} 秒。', {
        name: record.name,
        time: time.toFixed(2)
      })
    );
  };

  // 辅助函数：处理测试失败
  const handleTestFailure = (record, model, message) => {
    if (shouldUpdateModalResults(record.id)) {
      const result = createTestResult(model, false, message);
      updateTestResult(model, result);
    }
    showError(message);
  };

  // 辅助函数：判断是否需要更新模态框结果
  const shouldUpdateModalResults = (recordId) => {
    return showModelTestModal && currentTestChannel && currentTestChannel.id === recordId;
  };

  // 主要的测试渠道函数
  const testChannel = async (record, model) => {
    try {
      const res = await API.get(`/api/channel/test/${record.id}?model=${model}`);
      const { success, message, time } = res.data;
      
      if (success) {
        handleTestSuccess(record, model, time);
      } else {
        handleTestFailure(record, model, message);
      }
    } catch (error) {
      handleTestFailure(record, model, error.message || t('测试请求失败'));
    }
  };

  // 统一的取消检测函数
  const isCancellationError = (error) => {
    return (
      error.name === 'AbortError' ||
      error.name === 'CanceledError' ||
      axios.isCancel(error) ||
      error.code === 'ERR_CANCELED'
    );
  };

  // 单个模型测试函数（用于并发）- 支持重试
  const testSingleModel = async (model, abortController, maxRetries = 2) => {
    let lastError = null;
    
    for (let retryCount = 0; retryCount <= maxRetries; retryCount++) {
      try {
        const res = await API.get(`/api/channel/test/${currentTestChannel.id}?model=${encodeURIComponent(model)}`, {
          signal: abortController?.signal
        });
        const { success, message, time } = res.data;

        const result = {
          model,
          success,
          message: success ? `测试成功，耗时 ${time.toFixed(2)} 秒` : message,
          time: success ? time : null,
          retryCount,
          isRetryable: !success && retryCount < maxRetries
        };

        if (success) {
          // 更新渠道状态
          updateChannelProperty(currentTestChannel.id, (channel) => {
            channel.response_time = time * 1000;
            channel.test_time = Date.now() / 1000;
          });
        }

        return result;
      } catch (error) {
        lastError = error;
        
        // 如果是取消请求，立即抛出错误以停止执行
        if (isCancellationError(error) || abortController?.signal?.aborted) {
          throw error;
        }

        // 如果达到最大重试次数，返回失败结果
        if (retryCount >= maxRetries) {
          return {
            model,
            success: false,
            message: error.message || '测试失败',
            time: null,
            retryCount,
            isRetryable: true, // 仍然可以手动重试
            error: error
          };
        }

        // 重试前等待一段时间（指数退避）
        const delay = Math.min(1000 * Math.pow(2, retryCount), 5000);
        await new Promise(resolve => setTimeout(resolve, delay));
      }
    }
  };

  // 分批并发处理函数
  const processBatch = async (models, batchSize, abortController) => {
    const results = [];

    for (let i = 0; i < models.length; i += batchSize) {
      // 4) 每次迭代都检查取消状态
      if (abortController?.signal?.aborted) {
        throw new Error('测试被用户取消');
      }

      const batch = models.slice(i, i + batchSize);
      setCurrentTestingModel(`批次 ${Math.floor(i / batchSize) + 1}: ${batch.join(', ')}`);

      // 4) 在await之前再次检查取消状态
      if (abortController?.signal?.aborted) {
        throw new Error('测试被用户取消');
      }

      // 并发执行当前批次
      const batchPromises = batch.map(model => testSingleModel(model, abortController));
      const batchResults = await Promise.allSettled(batchPromises);

      // 4) 在await之后检查取消状态
      if (abortController?.signal?.aborted) {
        throw new Error('测试被用户取消');
      }

      // 处理批次结果
      const processedResults = batchResults.map((result, index) => {
        if (result.status === 'fulfilled') {
          return result.value;
        } else {
          // 如果是取消错误，直接抛出
          if (isCancellationError(result.reason) || abortController?.signal?.aborted) {
            throw result.reason;
          }
          return {
            model: batch[index],
            success: false,
            message: result.reason?.message || '测试失败',
            time: null
          };
        }
      });

      results.push(...processedResults);

      // 更新进度和结果
      setTestProgress({ completed: results.length, total: models.length });
      setBatchTestResults([...results]);

      // 3) 批次间使用可配置的延迟
      if (i + batchSize < models.length) {
        // 4) 在延迟期间也要检查取消状态
        if (abortController?.signal?.aborted) {
          throw new Error('测试被用户取消');
        }
        await new Promise(resolve => setTimeout(resolve, batchTestDelay));
      }
    }

    return results;
  };

  // 重试失败的模型
  const retryFailedModels = async () => {
    if (!currentTestChannel || isBatchTesting) {
      return;
    }

    const failedModels = batchTestResults.filter(r => !r.success && r.isRetryable);
    if (failedModels.length === 0) {
      showInfo(t('没有可重试的失败模型'));
      return;
    }

    const controller = new AbortController();
    setBatchTestAbortController(controller);
    setIsBatchTesting(true);
    setCurrentTestingModel('重试失败模型...');

    try {
      const failedModelNames = failedModels.map(r => r.model);
      const retryResults = await processBatch(failedModelNames, concurrentLimit, controller);
      
      // 更新批量测试结果，合并重试结果
      const updatedResults = batchTestResults.map(result => {
        const retryResult = retryResults.find(r => r.model === result.model);
        return retryResult || result;
      });
      
      setBatchTestResults(updatedResults);
      
      const newSuccessCount = retryResults.filter(r => r.success).length;
      showInfo(t('重试完成：成功 {{successCount}} 个，失败 {{failCount}} 个', { 
        successCount: newSuccessCount, 
        failCount: failedModelNames.length - newSuccessCount 
      }));
    } catch (error) {
      if (isCancellationError(error)) {
        showInfo(t('重试已取消'));
      } else {
        showError(t('重试过程中发生错误：') + error.message);
      }
    } finally {
      setIsBatchTesting(false);
      setCurrentTestingModel('');
      setBatchTestAbortController(null);
    }
  };

  // 处理模型测试弹窗关闭
  const handleModelTestModalClose = () => {
    // 停止正在进行的批量测试
    if (batchTestAbortController) {
      batchTestAbortController.abort();
      setBatchTestAbortController(null);
    }
    setShowModelTestModal(false);
    setModelSearchKeyword('');
    // 重置批量测试相关状态
    setIsBatchTesting(false);
    setBatchTestResults([]);
    setCurrentTestingModel('');
    setTestProgress({ completed: 0, total: 0 });
  };

  // 处理删除失败模型
  const handleDeleteFailedModels = (failedModels) => {
    const currentModels = currentTestChannel.models.split(',').map(m => m.trim());
    const failedModelNames = failedModels.map(r => r.model);
    // 优化性能：将数组转换为 Set，查找时间复杂度从 O(M) 降低到 O(1)
    const failedModelNamesSet = new Set(failedModelNames);
    const remainingModels = currentModels.filter(m => !failedModelNamesSet.has(m));
    
    if (remainingModels.length === 0) {
      Modal.warning({
        title: t('无法删除所有模型'),
        content: t('删除这些失败的模型会导致渠道没有任何可用模型，这将使渠道无法正常工作。请至少保留一个模型或先添加新的可用模型。'),
      });
      return;
    }
    
    Modal.confirm({
      title: t('批量删除失败模型'),
      content: (
        <div>
          <p>{t('确定要删除所有 {{count}} 个测试失败的模型吗？此操作不可撤销。', { count: failedModels.length })}</p>
          <p style={{ color: '#52c41a', marginTop: '8px' }}>
            {t('删除后将保留 {{remaining}} 个正常模型：', { remaining: remainingModels.length })}
          </p>
          <div style={{ 
            maxHeight: '100px', 
            overflowY: 'auto', 
            background: 'var(--semi-color-fill-0)', 
            padding: '8px', 
            borderRadius: '4px',
            marginTop: '4px'
          }}>
            {remainingModels.map((model, index) => (
              <div key={index} style={{ fontSize: '12px' }}>{model}</div>
            ))}
          </div>
        </div>
      ),
      onOk: async () => {
        try {
          const newModels = remainingModels;

          const updateData = {
            id: currentTestChannel.id,
            models: newModels.join(','),
          };

          const res = await API.put('/api/channel/', updateData);
          if (res.data.success) {
            updateChannelProperty(currentTestChannel.id, (channel) => {
              channel.models = newModels.join(',');
            });
            setCurrentTestChannel({
              ...currentTestChannel,
              models: newModels.join(',')
            });

            setBatchTestResults(prev => prev.filter(r => !failedModelNamesSet.has(r.model)));
            await refresh();
            showSuccess(t('已删除 {{count}} 个失败的模型', { count: failedModels.length }));
          } else {
            showError(res.data.message || t('批量删除失败'));
          }
        } catch (error) {
          showError(error.message || t('批量删除失败'));
        }
      }
    });
  };

  // 批量测试所有模型（并发版本）
  const testAllModels = async () => {
    // 1) 验证currentTestChannel存在且具有期望的属性
    if (!currentTestChannel || 
        typeof currentTestChannel !== 'object' ||
        !currentTestChannel.id ||
        !currentTestChannel.models ||
        typeof currentTestChannel.models !== 'string') {
      showError(t('当前测试渠道无效或缺少必需属性'));
      return;
    }

    // 修剪空白、去重并过滤空字符串
    const models = [...new Set(
      currentTestChannel.models
        .split(',')
        .map(model => model.trim())
        .filter(model => model.length > 0)
    )];
    if (models.length === 0) {
      showError(t('没有可测试的模型'));
      return;
    }

    // 创建 AbortController
    const controller = new AbortController();
    setBatchTestAbortController(controller);

    setIsBatchTesting(true);
    setBatchTestResults([]);
    setCurrentTestingModel('');
    setTestProgress({ completed: 0, total: models.length });

    // 2) 使用try-catch-finally包装整个异步测试逻辑
    try {
      const results = await processBatch(models, concurrentLimit, controller);

      const successCount = results.filter(r => r.success).length;
      const failCount = results.filter(r => !r.success).length;

      // 保存测试结果到缓存
      saveTestResultsCache(currentTestChannel.id, results);

      showInfo(t('批量测试完成：成功 {{successCount}} 个，失败 {{failCount}} 个', { 
        successCount, 
        failCount 
      }));
    } catch (error) {
      if (isCancellationError(error) || error.message.includes('取消')) {
        showInfo(t('测试已取消'));
      } else {
        showError(t('批量测试过程中发生错误：') + error.message);
      }
    } finally {
      // 3) 确保在finally中重置状态
      setIsBatchTesting(false);
      setCurrentTestingModel('');
      setBatchTestAbortController(null);
    }
  };

  const updateChannelBalance = async (record) => {
    const res = await API.get(`/api/channel/update_balance/${record.id}/`);
    const { success, message, balance } = res.data;
    if (success) {
      updateChannelProperty(record.id, (channel) => {
        channel.balance = balance;
        channel.balance_updated_time = Date.now() / 1000;
      });
      showInfo(
        t('通道 {{name}} 余额更新成功！', { name: record.name }),
      );
    } else {
      showError(message);
    }
  };

  const testAllChannels = async () => {
    const res = await API.get(`/api/channel/test`);
    const { success, message } = res.data;
    if (success) {
      showInfo(t('已成功开始测试所有已启用通道，请刷新页面查看结果。'));
    } else {
      showError(message);
    }
  };

  const deleteAllDisabledChannels = async () => {
    const res = await API.delete(`/api/channel/disabled`);
    const { success, message, data } = res.data;
    if (success) {
      showSuccess(
        t('已删除所有禁用渠道，共计 {{count}} 个', { count: data }),
      );
      await refresh();
    } else {
      showError(message);
    }
  };

  const updateAllChannelsBalance = async () => {
    setUpdatingBalance(true);
    const res = await API.get(`/api/channel/update_balance`);
    const { success, message } = res.data;
    if (success) {
      showInfo(t('已更新完毕所有已启用通道余额！'));
    } else {
      showError(message);
    }
    setUpdatingBalance(false);
  };

  const batchDeleteChannels = async () => {
    if (selectedChannels.length === 0) {
      showError(t('请先选择要删除的通道！'));
      return;
    }
    setLoading(true);
    let ids = [];
    selectedChannels.forEach((channel) => {
      ids.push(channel.id);
    });
    const res = await API.post(`/api/channel/batch`, { ids: ids });
    const { success, message, data } = res.data;
    if (success) {
      showSuccess(t('已删除 {{count}} 个通道！', { count: data }));
      await refresh();
    } else {
      showError(message);
    }
    setLoading(false);
  };

  const fixChannelsAbilities = async () => {
    const res = await API.post(`/api/channel/fix`);
    const { success, message, data } = res.data;
    if (success) {
      showSuccess(t('已修复 {{count}} 个通道！', { count: data }));
      await refresh();
    } else {
      showError(message);
    }
  };

  let pageData = channels.slice(
    (activePage - 1) * pageSize,
    activePage * pageSize,
  );

  const handlePageChange = (page) => {
    setActivePage(page);
    if (page === Math.ceil(channels.length / pageSize) + 1) {
      // In this case we have to load more data and then append them.
      loadChannels(page - 1, pageSize, idSort, enableTagMode).then((r) => {});
    }
  };

  const handlePageSizeChange = async (size) => {
    localStorage.setItem('page-size', size + '');
    setPageSize(size);
    setActivePage(1);
    loadChannels(0, size, idSort, enableTagMode)
      .then()
      .catch((reason) => {
        showError(reason);
      });
  };

  const fetchGroups = async () => {
    try {
      let res = await API.get(`/api/group/`);
      // add 'all' option
      // res.data.data.unshift('all');
      if (res === undefined) {
        return;
      }
      setGroupOptions(
        res.data.data.map((group) => ({
          label: group,
          value: group,
        })),
      );
    } catch (error) {
      showError(error.message);
    }
  };

  // 批量模型同步
  const syncAllChannelModels = async () => {
    setSyncing(true);
    try {
      // 验证并限制并发数到 1-32 范围内
      const concurrency = Math.max(1, Math.min(32, Math.floor(Number(syncConcurrency) || 8)));

      const payload = {
        mode: syncMode,
        enabled_only: syncEnabledOnly,
        concurrency
      };

      // 防止意外全局同步：当选择"仅同步所选通道"但未选中任何通道时
      if (syncSelectedOnly && selectedChannels.length === 0) {
        showError(t('请先选择要同步的通道'));
        setSyncing(false);
        return;
      }

      if (syncSelectedOnly && selectedChannels.length > 0) {
        // 过滤出只有数字 ID 的通道
        const validChannels = selectedChannels.filter(c =>
          typeof c.id === 'number' || Number.isInteger(Number(c.id))
        );

        if (validChannels.length === 0) {
          showError(t('所选通道中没有有效的数字 ID，无法执行同步'));
          setSyncing(false);
          return;
        }

        payload.ids = validChannels.map(c => Number(c.id));
      }

      const res = await API.post('/api/channel/models/sync', payload);
      const { success, message, data } = res.data || {};
      if (!success) {
        showError(message || t('模型同步失败'));
        setSyncing(false);
        return;
      }
      setSyncResult(data);
      const succ = data?.success || 0;
      const fail = data?.failed || 0;
      showInfo(t('批量模型同步完成：成功 {{succ}}，失败 {{fail}}', { succ, fail }));
    } catch (e) {
      showError((e && e.message) ? e.message : t('模型同步失败'));
    } finally {
      setSyncing(false);
    }
  };

  // 应用预览结果，保存到后端
  const applySyncResult = async () => {
    if (!syncResult || !Array.isArray(syncResult.results)) {
      return;
    }
    const items = syncResult.results
      ?.filter(r => !r.error && Array.isArray(r.next_models))
      ?.map(r => ({ channel_id: r.channel_id, next_models: r.next_models })) || [];
    if (items.length === 0) {
      showInfo(t('没有可保存的变更'));
      return;
    }
    setApplying(true);
    try {
      const res = await API.post('/api/channel/models/apply', { items });
      const { success, message, data } = res.data || {};
      if (!success) {
        showError(message || t('保存失败'));
        return;
      }
      showSuccess(t('保存完成：成功 {{succ}}，失败 {{fail}}', { succ: data?.success || 0, fail: data?.failed || 0 }));
      await refresh();
      setShowSyncModelsModal(false);
      setSyncResult(null);
    } catch (e) {
      showError((e && e.message) ? e.message : t('保存失败'));
    } finally {
      setApplying(false);
    }
  };

  const submitTagEdit = async (type, data) => {
    switch (type) {
      case 'priority':
        if (data.priority === undefined || data.priority === '') {
            showError(t('优先级必须是整数！'));
          return;
        }
        data.priority = parseInt(data.priority);
        break;
      case 'weight':
        if (
          data.weight === undefined ||
          data.weight < 0 ||
          data.weight === ''
        ) {
          showInfo(t('权重必须是非负整数！'));
          return;
        }
        data.weight = parseInt(data.weight);
        break;
    }

    try {
      const res = await API.put('/api/channel/tag', data);
      if (res?.data?.success) {
        showSuccess(t('更新成功！'));
        await refresh();
      }
    } catch (error) {
      showError(error);
    }
  };

  const closeEdit = () => {
    setShowEdit(false);
  };

  const handleRow = (record, index) => {
    if (record.status !== 1) {
      return {
        style: {
          background: 'var(--semi-color-disabled-border)',
        },
      };
    } else {
      return {};
    }
  };

  const batchSetChannelTag = async () => {
    if (selectedChannels.length === 0) {
      showError(t('请先选择要设置标签的渠道！'));
      return;
    }
    if (batchSetTagValue === '') {
      showError(t('标签不能为空！'));
      return;
    }
    let ids = selectedChannels.map((channel) => channel.id);
    const res = await API.post('/api/channel/batch/tag', {
      ids: ids,
      tag: batchSetTagValue === '' ? null : batchSetTagValue,
    });
    if (res.data.success) {
      showSuccess(
        t('已为 {{count}} 个渠道设置标签！', { count: res.data.data }),
      );
      await refresh();
      setShowBatchSetTag(false);
    } else {
      showError(res.data.message);
    }
  };

  return (
    <React.Fragment>
      {renderColumnSelector()}
      <EditTagModal
        visible={showEditTag}
        tag={editingTag}
        handleClose={() => setShowEditTag(false)}
        refresh={refresh}
      />
      <EditChannel
        refresh={refresh}
        visible={showEdit}
        handleClose={closeEdit}
        editingChannel={editingChannel}
      />
      <Form
        onSubmit={() => {
          searchChannels(
            searchKeyword,
            searchGroup,
            searchModel,
            enableTagMode,
          );
        }}
        labelPosition='left'
      >
        <div style={{ display: 'flex' }}>
          <Space>
            <Form.Input
              field='search_keyword'
              label={t('搜索渠道关键词')}
              placeholder={t('搜索渠道的 ID，名称和密钥 ...')}
              value={searchKeyword}
              loading={searching}
              onChange={(v) => {
                setSearchKeyword(v.trim());
              }}
            />
            <Form.Input
              field='search_model'
              label={t('模型')}
              placeholder={t('模型关键字')}
              value={searchModel}
              loading={searching}
              onChange={(v) => {
                setSearchModel(v.trim());
              }}
            />
            <Form.Select
              field='group'
              label={t('分组')}
              optionList={[
                { label: t('选择分组'), value: null },
                ...groupOptions,
              ]}
              onChange={(v) => {
                setSearchGroup(v);
                searchChannels(searchKeyword, v, searchModel, enableTagMode);
              }}
            />
            {/* 新增：类型多选 */}
            <Form.Select
              field='types'
              label={t('渠道类型')}
              multiple
              optionList={CHANNEL_OPTIONS.map(o => ({ label: o.label, value: o.value }))}
              onChange={(v) => {
                const next = (v || []).map(Number);
                setSelectedTypes(next);
                searchChannels(searchKeyword, searchGroup, searchModel, enableTagMode, next, null, null);
              }}
            />
            {/* 新增：状态多选 */}
            <Form.Select
              field='statuses'
              label={t('渠道状态')}
              multiple
              optionList={[{label:t('已启用'), value:1}, {label:t('已禁用'), value:2}, {label:t('自动禁用'), value:3}]}
              onChange={(v) => {
                const next = (v || []).map(Number);
                setSelectedStatuses(next);
                searchChannels(searchKeyword, searchGroup, searchModel, enableTagMode, null, next, null);
              }}
            />
            {/* 新增：标签多选 */}
            <Form.Select
              field='tags'
              label={t('标签')}
              multiple
              optionList={tagOptions}
              filter
              onFocus={async ()=>{
                if (tagOptions.length===0) {
                  const res = await API.get('/api/channel/tags?offset=0&limit=200');
                  const opts = (res?.data?.data||[]).filter(Boolean).map(t=>({label:t, value:t}));
                  setTagOptions(opts);
                }
              }}
              onChange={(v) => {
                const next = (v || []);
                setSelectedTags(next);
                searchChannels(searchKeyword, searchGroup, searchModel, enableTagMode, null, null, next);
              }}
            />
            <Button
              theme='light'
              type='tertiary'
              onClick={() => {
                setSearchKeyword('');
                setSearchGroup('');
                setSearchModel('');
                setSelectedTypes([]);
                setSelectedStatuses([]);
                setSelectedTags([]);
                loadChannels(0, pageSize, idSort, enableTagMode);
              }}
            >{t('重置条件')}</Button>


            <Button
              label={t('查询')}
              type='primary'
              htmlType='submit'
              className='btn-margin-right'
              style={{ marginRight: 8 }}
            >
              {t('查询')}
            </Button>
          </Space>
        </div>
      </Form>
      <Divider style={{ marginBottom: 15 }} />
      <div
        style={{
          display: 'flex',
          flexDirection: isMobile() ? 'column' : 'row',
          marginTop: isMobile() ? 0 : -45,
          zIndex: 999,
          pointerEvents: 'none',
        }}
      >
        <Space
          style={{
            pointerEvents: 'auto',
            marginTop: isMobile() ? 0 : 45,
            marginBottom: isMobile() ? 16 : 0,
            display: 'flex',
            flexWrap: isMobile() ? 'wrap' : 'nowrap',
            gap: '8px',
          }}
        >
          <div
            style={{
              display: 'flex',
              alignItems: 'center',
              marginRight: 16,
              flexWrap: 'nowrap',
            }}
          >
            <Typography.Text strong style={{ marginRight: 8 }}>
              {t('使用ID排序')}
            </Typography.Text>
            <Switch
              checked={idSort}
              label={t('使用ID排序')}
              aria-label={t('是否用ID排序')}
              onChange={(v) => {
                localStorage.setItem('id-sort', v + '');
                setIdSort(v);
                loadChannels(0, pageSize, v, enableTagMode)
                  .then()
                  .catch((reason) => {
                    showError(reason);
                  });
              }}
            ></Switch>
          </div>

          <div
            style={{
              display: 'flex',
              flexWrap: 'wrap',
              gap: '8px',
            }}
          >
            <Button
              theme='light'
              type='primary'
              icon={<IconPlus />}
              onClick={() => {
                setEditingChannel({
                  id: undefined,
                });
                setShowEdit(true);
              }}
            >
              {t('添加渠道')}
            </Button>

            <Button
              theme='light'
              type='primary'
              icon={<IconRefresh />}
              onClick={refresh}
            >
              {t('刷新')}
            </Button>

            <Dropdown
              trigger='click'
              render={
                <Dropdown.Menu>
                  <Dropdown.Item>
                    <Popconfirm
                      title={t('确定？')}
                      okType={'warning'}
                      onConfirm={testAllChannels}
                      position={isMobile() ? 'top' : 'top'}
                    >
                      <Button
                        theme='light'
                        type='warning'
                        style={{ width: '100%' }}
                      >
                        {t('测试所有通道')}
                      </Button>
                    </Popconfirm>
                  </Dropdown.Item>
                  <Dropdown.Item>
                    <Popconfirm
                      title={t('确定？')}
                      okType={'secondary'}
                      onConfirm={updateAllChannelsBalance}
                    >
                      <Button
                        theme='light'
                        type='secondary'
                        style={{ width: '100%' }}
                      >
                        {t('更新所有已启用通道余额')}
                      </Button>
                    </Popconfirm>
                  </Dropdown.Item>
                  <Dropdown.Item>
                    <Popconfirm
                      title={t('确定是否要删除禁用通道？')}
                      content={t('此修改将不可逆')}
                      okType={'danger'}
                      onConfirm={deleteAllDisabledChannels}
                    >
                      <Button
                        theme='light'
                        type='danger'
                        style={{ width: '100%' }}
                      >
                        {t('删除禁用通道')}
                      </Button>
                    </Popconfirm>
                  </Dropdown.Item>
                  <Dropdown.Item>
                    <Button
                      theme='light'
                      type='tertiary'
                      style={{ width: '100%' }}
                      onClick={() => setShowSyncModelsModal(true)}
                    >
                      {t('批量模型同步')}
                    </Button>
                  </Dropdown.Item>
                </Dropdown.Menu>
              }
            >
              <Button theme='light' type='tertiary' icon={<IconSetting />}>
                {t('批量操作')}
              </Button>
            </Dropdown>
          </div>
        </Space>
      </div>
      <div
        style={{
          marginTop: 20,
          display: 'flex',
          flexDirection: isMobile() ? 'column' : 'row',
          alignItems: isMobile() ? 'flex-start' : 'center',
          gap: isMobile() ? '8px' : '16px',
        }}
      >
        <div
          style={{
            display: 'flex',
            alignItems: 'center',
            marginBottom: isMobile() ? 8 : 0,
          }}
        >
          <Typography.Text strong style={{ marginRight: 8 }}>
            {t('开启批量操作')}
          </Typography.Text>
          <Switch
            label={t('开启批量操作')}
            aria-label={t('是否开启批量操作')}
            onChange={(v) => {
              setEnableBatchDelete(v);
            }}
          />
        </div>

        <div
          style={{
            display: 'flex',
            flexWrap: 'wrap',
            gap: '8px',
          }}
        >
          <Popconfirm
            title={t('确定是否要删除所选通道？')}
            content={t('此修改将不可逆')}
            okType={'danger'}
            onConfirm={batchDeleteChannels}
            disabled={!enableBatchDelete}
          >
            <Button disabled={!enableBatchDelete} theme='light' type='danger'>
              {t('删除所选通道')}
            </Button>
          </Popconfirm>
          <Popconfirm
            title={t('确定是否要修复数据库一致性？')}
            content={t(
              '进行该操作时，可能导致渠道访问错误，请仅在数据库出现问题时使用',
            )}
            okType={'warning'}
            onConfirm={fixChannelsAbilities}
          >
            <Button theme='light' type='secondary'>
              {t('修复数据库一致性')}
            </Button>
          </Popconfirm>
        </div>
      </div>

      <div
        style={{
          marginTop: 20,
          marginBottom: 20,
          display: 'flex',
          flexDirection: isMobile() ? 'column' : 'row',
          alignItems: isMobile() ? 'flex-start' : 'center',
          gap: isMobile() ? '8px' : '16px',
        }}
      >
        <div
          style={{
            display: 'flex',
            alignItems: 'center',
            marginBottom: isMobile() ? 8 : 0,
          }}
        >
          <Typography.Text strong style={{ marginRight: 8 }}>
            {t('标签聚合模式')}
          </Typography.Text>
          <Switch
            checked={enableTagMode}
            label={t('标签聚合模式')}
            aria-label={t('是否启用标签聚合')}
            onChange={(v) => {
              setEnableTagMode(v);
              loadChannels(0, pageSize, idSort, v);
            }}
          />
        </div>

        <div
          style={{
            display: 'flex',
            flexWrap: 'wrap',
            gap: '8px',
          }}
        >
          <Button
            disabled={!enableBatchDelete}
            theme='light'
            type='primary'
            onClick={() => setShowBatchSetTag(true)}
          >
            {t('批量设置标签')}
          </Button>

          <Button
            theme='light'
            type='primary'
            onClick={openBatchTestConfigModal}
          >
            {t('批量模型测试')}
          </Button>

          <Button
            theme='light'
            onClick={handleOpenBatchJobPanel}
          >
            {t('查看测试任务')}
          </Button>

          <Button
            theme='light'
            type='tertiary'
            icon={<IconSetting />}
            onClick={() => setShowColumnSelector(true)}
          >
            {t('列设置')}
          </Button>
        </div>
      </div>

      <Table
        loading={loading}
        columns={getVisibleColumns()}
        dataSource={pageData}
        rowKey="rowKey"
        pagination={{
          currentPage: activePage,
          pageSize: pageSize,
          total: channelCount,
          pageSizeOpts: [10, 20, 50, 100],
          showSizeChanger: true,
          formatPageText: (page) => '',
          onPageSizeChange: (size) => {
            handlePageSizeChange(size).then();
          },
          onPageChange: handlePageChange,
        }}
        expandAllRows={false}
        onRow={handleRow}
        rowSelection={
          enableBatchDelete
            ? {
                onChange: (selectedRowKeys, selectedRows) => {
                  // console.log(`selectedRowKeys: ${selectedRowKeys}`, 'selectedRows: ', selectedRows);
                  setSelectedChannels(selectedRows);
                },
              }
            : null
        }
      />
      <Modal
        title={t('批量模型测试配置')}
        visible={showBatchTestConfig}
        maskClosable={false}
        centered={true}
        onCancel={() => {
          closeBatchTestConfigModal();
        }}
        footer={
          <div style={{ display: 'flex', justifyContent: 'flex-end', gap: 8 }}>
            <Button onClick={resetBatchTestConfig}>{t('重置')}</Button>
            <Button onClick={() => closeBatchTestConfigModal()}>{t('取消')}</Button>
            <Button
              type='primary'
              loading={startingBatchTest}
              onClick={startBatchChannelTest}
            >
              {startingBatchTest ? t('创建中...') : t('开始测试')}
            </Button>
          </div>
        }
        style={{ width: isMobile() ? '92%' : 720 }}
        bodyStyle={{
          padding: isMobile() ? '16px 12px' : '24px',
          maxHeight: isMobile() ? '78vh' : '70vh',
          overflowY: 'auto',
        }}
      >
        <div style={{ display: 'flex', flexDirection: 'column', gap: 18, width: '100%' }}>
          <div
            style={{
              padding: '14px 18px',
              border: '1px solid var(--semi-color-border)',
              borderRadius: 8,
              background: 'var(--semi-color-fill-0)',
            }}
          >
            <Typography.Text strong>{t('配置模式')}</Typography.Text>
            <RadioGroup
              type='button'
              value={batchTestConfigMode}
              onChange={(val) => {
                const value =
                  typeof val === 'string'
                    ? val
                    : val?.target?.value || val?.value || 'quick';
                setBatchTestConfigMode(value);
              }}
              style={{
                marginTop: 12,
                display: 'flex',
                gap: 8,
                flexWrap: 'wrap',
              }}
            >
              <Radio value='quick' style={{ flex: 1, minWidth: 140 }}>
                {t('快速模式')}
              </Radio>
              <Radio value='advanced' style={{ flex: 1, minWidth: 140 }}>
                {t('自定义模式')}
              </Radio>
            </RadioGroup>
            <Typography.Text type='tertiary' style={{ marginTop: 12, display: 'block' }}>
              {isQuickBatchConfig
                ? t('快速模式仅展示核心参数，适合日常巡检。切换到自定义模式可获得全部高级选项。')
                : t('自定义模式可灵活配置模型过滤、并发节奏等细节。')}
            </Typography.Text>
          </div>

          {isQuickBatchConfig && (
            <React.Fragment>
              <div
                style={{
                  padding: '14px 18px',
                  border: '1px solid var(--semi-color-border)',
                  borderRadius: 8,
                  background: 'var(--semi-color-fill-0)',
                }}
              >
                <Typography.Text strong>{t('测试范围')}</Typography.Text>
                <RadioGroup
                  value={quickScopeValue}
                  onChange={(val) => {
                    const value =
                      typeof val === 'string'
                        ? val
                        : val?.target?.value || val?.value || 'all';
                    setBatchTestConfigState((prev) => {
                      const includeDisabled = prev.channelScope === 'allWithDisabled';
                      if (value === 'selected') {
                        return {
                          ...prev,
                          channelScope: 'selected',
                        };
                      }
                      return {
                        ...prev,
                        channelScope: includeDisabled ? 'allWithDisabled' : 'allEnabled',
                      };
                    });
                  }}
                  style={{
                    marginTop: 12,
                    display: 'flex',
                    flexDirection: 'column',
                    gap: 8,
                  }}
                >
                  <Radio value='selected' disabled={selectedChannels.length === 0}>
                    {t('仅测试所选渠道（已选 {{count}} 个）', {
                      count: selectedChannels.length,
                    })}
                  </Radio>
                  <Radio value='all'>{t('测试全部渠道')}</Radio>
                </RadioGroup>
                <div
                  style={{
                    marginTop: 12,
                    display: 'flex',
                    alignItems: 'center',
                    gap: 8,
                  }}
                >
                  <Typography.Text type='tertiary'>
                    {t('包含已禁用渠道')}
                  </Typography.Text>
                  <Switch
                    size='small'
                    checked={quickIncludeDisabled}
                    disabled={quickScopeValue === 'selected'}
                    onChange={(checked) => {
                      setBatchTestConfigState((prev) => {
                        if (prev.channelScope === 'selected') {
                          return prev;
                        }
                        return {
                          ...prev,
                          channelScope: checked ? 'allWithDisabled' : 'allEnabled',
                        };
                      });
                    }}
                  />
                </div>
              </div>

              <div
                style={{
                  padding: '14px 18px',
                  border: '1px solid var(--semi-color-border)',
                  borderRadius: 8,
                  background: 'var(--semi-color-fill-0)',
                }}
              >
                <Typography.Text strong>{t('执行节奏')}</Typography.Text>
                <Typography.Text type='tertiary' style={{ display: 'block', marginTop: 8 }}>
                  {t('并发度与请求间隔影响整体耗时与上游限流压力。')}
                </Typography.Text>
                <div
                  style={{
                    marginTop: 12,
                    display: 'flex',
                    flexDirection: isMobile() ? 'column' : 'row',
                    gap: 12,
                    alignItems: isMobile() ? 'stretch' : 'center',
                  }}
                >
                  <div style={{ flex: 1, minWidth: isMobile() ? '100%' : 220 }}>
                    <Slider
                      min={1}
                      max={10}
                      step={1}
                      value={batchTestConfigState.concurrency}
                      onChange={(value) => {
                        const raw = Array.isArray(value) ? value[0] : value;
                        const num = Math.max(1, Math.min(10, Number(raw) || 1));
                        setBatchTestConfigState((prev) => ({
                          ...prev,
                          concurrency: num,
                        }));
                      }}
                    />
                  </div>
                  <InputNumber
                    min={1}
                    max={10}
                    value={batchTestConfigState.concurrency}
                    onChange={(value) => {
                      const num = Math.max(1, Math.min(10, Number(value) || 1));
                      setBatchTestConfigState((prev) => ({
                        ...prev,
                        concurrency: num,
                      }));
                    }}
                    style={{ width: isMobile() ? '100%' : 100 }}
                    size='large'
                  />
                </div>
                <div
                  style={{
                    marginTop: 12,
                    display: 'flex',
                    flexDirection: isMobile() ? 'column' : 'row',
                    gap: 12,
                    alignItems: isMobile() ? 'stretch' : 'center',
                  }}
                >
                  <div style={{ display: 'flex', flexDirection: 'column', gap: 6 }}>
                    <Typography.Text type='tertiary'>
                      {t('请求间隔 (ms)')}
                    </Typography.Text>
                    <InputNumber
                      min={100}
                      max={5000}
                      step={50}
                      value={batchTestConfigState.intervalMs}
                      onChange={(value) => {
                        const num = Math.max(100, Math.min(5000, Number(value) || 100));
                        setBatchTestConfigState((prev) => ({
                          ...prev,
                          intervalMs: num,
                        }));
                      }}
                      style={{ width: isMobile() ? '100%' : 140 }}
                      size='large'
                    />
                  </div>
                  <div style={{ display: 'flex', flexDirection: 'column', gap: 6 }}>
                    <Typography.Text type='tertiary'>
                      {t('最大重试次数')}
                    </Typography.Text>
                    <InputNumber
                      min={0}
                      max={5}
                      value={batchTestConfigState.retryLimit}
                      onChange={(value) => {
                        const num = Math.max(0, Math.min(5, Number(value) || 0));
                        setBatchTestConfigState((prev) => ({
                          ...prev,
                          retryLimit: num,
                        }));
                      }}
                      style={{ width: isMobile() ? '100%' : 140 }}
                      size='large'
                    />
                  </div>
                </div>
              </div>

              <Typography.Text type='tertiary' style={{ display: 'block' }}>
                {t('快速模式默认使用渠道配置的模型列表与默认模型，适合快速巡检任务。')}
              </Typography.Text>
            </React.Fragment>
          )}

          {!isQuickBatchConfig && (
            <React.Fragment>
              <div
                style={{
                  padding: '14px 18px',
                  border: '1px solid var(--semi-color-border)',
                  borderRadius: 8,
                  background: 'var(--semi-color-fill-0)',
                }}
              >
                <Typography.Text strong>{t('测试范围')}</Typography.Text>
                <RadioGroup
                  value={batchTestConfigState.channelScope}
                  onChange={(val) => {
                    const value =
                      typeof val === 'string'
                        ? val
                        : val?.target?.value || val?.value || 'allEnabled';
                    setBatchTestConfigState((prev) => ({
                      ...prev,
                      channelScope: value,
                    }));
                  }}
                  style={{ marginTop: 12, display: 'flex', flexDirection: 'column', gap: 8 }}
                >
                  <Radio value='selected' disabled={selectedChannels.length === 0}>
                    {t('仅测试所选渠道（已选 {{count}} 个）', {
                      count: selectedChannels.length,
                    })}
                  </Radio>
                  <Radio value='allEnabled'>{t('测试全部渠道')}</Radio>
                  <Radio value='allWithDisabled'>
                    {t('测试全部渠道')}（{t('包含已禁用渠道')}）
                  </Radio>
                </RadioGroup>
              </div>

          <div
            style={{
              padding: '14px 18px',
              border: '1px solid var(--semi-color-border)',
              borderRadius: 8,
              background: 'var(--semi-color-fill-0)',
            }}
          >
            <Typography.Text strong>{t('测试模式')}</Typography.Text>
            <RadioGroup
              type='button'
              value={batchTestConfigState.testMode}
              onChange={(val) => {
                const value =
                  typeof val === 'string'
                    ? val
                    : val?.target?.value || val?.value || 'all';
                setBatchTestConfigState((prev) => ({
                  ...prev,
                  testMode: value,
                }));
              }}
              style={{ marginTop: 12, display: 'flex', gap: 8, flexWrap: 'wrap' }}
            >
              <Radio value='all' style={{ flex: 1, minWidth: 160 }}>
                {t('全部模型批量测试')}
              </Radio>
              <Radio value='selected' style={{ flex: 1, minWidth: 160 }}>
                {t('指定模型测试')}
              </Radio>
            </RadioGroup>
            <Typography.Text type='tertiary' style={{ marginTop: 12, display: 'block' }}>
              {t('选择模式决定模型来源，可按需切换。')}
            </Typography.Text>
          </div>

          {batchTestConfigState.testMode === 'selected' && (
            <div
              style={{
                padding: '14px 18px',
                border: '1px solid var(--semi-color-border)',
                borderRadius: 8,
                background: 'var(--semi-color-fill-0)',
              }}
            >
              <Typography.Text strong>{t('指定模型列表')}</Typography.Text>
              <div
                style={{
                  marginTop: 12,
                  display: 'flex',
                  flexDirection: isMobile() ? 'column' : 'row',
                  gap: 12,
                  flexWrap: 'wrap',
                  alignItems: isMobile() ? 'stretch' : 'center',
                }}
              >
                <Input
                  placeholder={t('搜索模型...')}
                  value={modelSelectorKeyword}
                  onChange={(v) => setModelSelectorKeyword(v)}
                  prefix={<IconSearch />}
                  showClear
                  style={{ flex: 1, minWidth: isMobile() ? '100%' : 240 }}
                />
                <div style={{ display: 'flex', gap: 8, flexWrap: 'wrap' }}>
                  <Button
                    size='small'
                    theme='light'
                    onClick={handleSelectAllFilteredModels}
                    disabled={filteredAvailableModels.length === 0}
                  >
                    {t('全选当前筛选')}
                  </Button>
                  <Button
                    size='small'
                    theme='light'
                    onClick={handleInvertFilteredModels}
                    disabled={filteredAvailableModels.length === 0}
                  >
                    {t('反选当前筛选')}
                  </Button>
                  <Button
                    size='small'
                    theme='light'
                    type='danger'
                    onClick={handleClearSelectedModels}
                    disabled={batchTestConfigState.selectedModels.length === 0}
                  >
                    {t('清空选择')}
                  </Button>
                </div>
              </div>
              <div style={{ marginTop: 12 }}>
                <Spin spinning={availableModelsLoading}>
                  {availableModels.length === 0 && !availableModelsLoading ? (
                    <Typography.Text type='tertiary'>
                      {t('尚未获取到可用模型，请稍后再试')}
                    </Typography.Text>
                  ) : filteredAvailableModels.length === 0 ? (
                    <Typography.Text type='tertiary'>
                      {t('未匹配到符合条件的模型')}
                    </Typography.Text>
                  ) : (
                    <div style={{ maxHeight: 240, overflowY: 'auto', paddingRight: 4 }}>
                      <CheckboxGroup
                        value={batchTestConfigState.selectedModels}
                        onChange={handleModelSelectionChange}
                      >
                        {filteredAvailableModels.map((model) => (
                          <Checkbox
                            value={model}
                            key={model}
                            style={{ display: 'block', marginBottom: 6 }}
                          >
                            {model}
                          </Checkbox>
                        ))}
                      </CheckboxGroup>
                    </div>
                  )}
                </Spin>
              </div>
              <div style={{ marginTop: 12, display: 'flex', flexWrap: 'wrap', gap: 8 }}>
                {batchTestConfigState.selectedModels.length > 0 ? (
                  batchTestConfigState.selectedModels.map((model) => (
                    <Tag
                      key={model}
                      size='large'
                      color='blue'
                      closable
                      onClose={() =>
                        setBatchTestConfigState((prev) => ({
                          ...prev,
                          selectedModels: prev.selectedModels.filter((item) => item !== model),
                        }))
                      }
                    >
                      {model}
                    </Tag>
                  ))
                ) : (
                  <Typography.Text type='tertiary'>
                    {t('尚未选择模型')}
                  </Typography.Text>
                )}
              </div>
              <Typography.Text type='tertiary' style={{ display: 'block', marginTop: 12 }}>
                {t('已选择 {{count}} 个模型（共 {{total}} 个可选）', {
                  count: batchTestConfigState.selectedModels.length,
                  total: availableModels.length,
                })}
              </Typography.Text>
            </div>
          )}

          <div
            style={{
              padding: '12px 18px',
              border: '1px dashed var(--semi-color-border)',
              borderRadius: 8,
              background: 'var(--semi-color-fill-0)',
              display: 'flex',
              justifyContent: 'space-between',
              alignItems: isMobile() ? 'flex-start' : 'center',
              gap: 12,
              flexWrap: isMobile() ? 'wrap' : 'nowrap',
            }}
          >
            <div style={{ display: 'flex', flexDirection: 'column', gap: 4 }}>
              <Typography.Text strong>{t('高级设置')}</Typography.Text>
              <Typography.Text type='tertiary'>
                {t('调整模型过滤、并发等高级参数。')}
              </Typography.Text>
            </div>
            <Button
              size='small'
              theme='light'
              type='tertiary'
              icon={
                <IconTreeTriangleDown
                  style={{
                    transition: 'transform 0.2s ease',
                    transform: showAdvancedBatchConfig ? 'rotate(180deg)' : 'rotate(-90deg)',
                  }}
                />
              }
              onClick={() => setShowAdvancedBatchConfig((prev) => !prev)}
              style={{ alignSelf: isMobile() ? 'flex-start' : 'center' }}
            >
              {showAdvancedBatchConfig ? t('收起') : t('展开')}
            </Button>
          </div>

          {showAdvancedBatchConfig && (
            <React.Fragment>
              {batchTestConfigState.testMode === 'all' && (
                <React.Fragment>
                  <div
                    style={{
                      padding: '14px 18px',
                      border: '1px solid var(--semi-color-border)',
                      borderRadius: 8,
                      background: 'var(--semi-color-fill-0)',
                    }}
                  >
                    <Typography.Text strong>{t('模型范围')}</Typography.Text>
                    <RadioGroup
                      type='button'
                      value={batchTestConfigState.modelScope}
                      onChange={(val) => {
                        const value =
                          typeof val === 'string'
                            ? val
                            : val?.target?.value || val?.value || 'all';
                        setBatchTestConfigState((prev) => ({
                          ...prev,
                          modelScope: value,
                        }));
                      }}
                      style={{ marginTop: 12, display: 'flex', gap: 8 }}
                    >
                      <Radio value='all' style={{ flex: 1 }}>
                        {t('全部模型')}
                      </Radio>
                      <Radio value='default' style={{ flex: 1 }}>
                        {t('仅默认测试模型')}
                      </Radio>
                    </RadioGroup>
                    <Checkbox
                      style={{ marginTop: 12, display: 'block' }}
                      checked={batchTestConfigState.useChannelDefault}
                      onChange={(e) => {
                        const checked = !!e?.target?.checked;
                        setBatchTestConfigState((prev) => ({
                          ...prev,
                          useChannelDefault: checked,
                        }));
                      }}
                    >
                      {t('优先使用渠道自定义默认模型')}
                    </Checkbox>
                  </div>

                  <div
                    style={{
                      padding: '14px 18px',
                      border: '1px solid var(--semi-color-border)',
                      borderRadius: 8,
                      background: 'var(--semi-color-fill-0)',
                    }}
                  >
                    <Typography.Text strong>{t('模型白名单')}</Typography.Text>
                    <textarea
                      rows={4}
                      placeholder={t('使用逗号或换行分隔模型名称，可留空')}
                      value={batchTestConfigState.modelWhitelist}
                      onChange={(e) =>
                        setBatchTestConfigState((prev) => ({
                          ...prev,
                          modelWhitelist: e?.target?.value || '',
                        }))
                      }
                      className='semi-input'
                      style={{
                        width: '100%',
                        padding: '8px 12px',
                        borderRadius: 4,
                        border: '1px solid var(--semi-color-border)',
                        resize: 'vertical',
                        minHeight: 96,
                      }}
                    />
                  </div>

                  <div
                    style={{
                      padding: '14px 18px',
                      border: '1px solid var(--semi-color-border)',
                      borderRadius: 8,
                      background: 'var(--semi-color-fill-0)',
                    }}
                  >
                    <Typography.Text strong>{t('模型黑名单')}</Typography.Text>
                    <textarea
                      rows={4}
                      placeholder={t('使用逗号或换行分隔需要跳过的模型，可留空')}
                      value={batchTestConfigState.modelBlacklist}
                      onChange={(e) =>
                        setBatchTestConfigState((prev) => ({
                          ...prev,
                          modelBlacklist: e?.target?.value || '',
                        }))
                      }
                      className='semi-input'
                      style={{
                        width: '100%',
                        padding: '8px 12px',
                        borderRadius: 4,
                        border: '1px solid var(--semi-color-border)',
                        resize: 'vertical',
                        minHeight: 96,
                      }}
                    />
                  </div>
                </React.Fragment>
              )}

              <div
                style={{
                  padding: '14px 18px',
                  border: '1px solid var(--semi-color-border)',
                  borderRadius: 8,
                  background: 'var(--semi-color-fill-0)',
                }}
              >
                <Typography.Text strong>{t('并发与频率')}</Typography.Text>
                <div
                  style={{
                    marginTop: 12,
                    display: 'flex',
                    flexDirection: isMobile() ? 'column' : 'row',
                    gap: 20,
                    width: '100%',
                    flexWrap: 'wrap',
                  }}
                >
                  <div style={{ display: 'flex', flexDirection: 'column', gap: 6, minWidth: 160, flex: isMobile() ? 'none' : '1' }}>
                    <Typography.Text type='tertiary'>{t('并发数')}</Typography.Text>
                    <InputNumber
                      min={1}
                      max={16}
                      value={batchTestConfigState.concurrency}
                      onChange={(value) => {
                        const num = Math.max(1, Math.min(16, Number(value) || 1));
                        setBatchTestConfigState((prev) => ({
                          ...prev,
                          concurrency: num,
                        }));
                      }}
                      style={{ width: isMobile() ? '100%' : 140 }}
                    />
                  </div>
                  <div style={{ display: 'flex', flexDirection: 'column', gap: 6, minWidth: 200, flex: isMobile() ? 'none' : '1' }}>
                    <Typography.Text type='tertiary'>{t('请求间隔(ms)')}</Typography.Text>
                    <InputNumber
                      min={100}
                      max={5000}
                      step={50}
                      value={batchTestConfigState.intervalMs}
                      onChange={(value) => {
                        const num = Math.max(100, Math.min(5000, Number(value) || 100));
                        setBatchTestConfigState((prev) => ({
                          ...prev,
                          intervalMs: num,
                        }));
                      }}
                      style={{ width: isMobile() ? '100%' : 160 }}
                    />
                  </div>
                  <div style={{ display: 'flex', flexDirection: 'column', gap: 6, minWidth: 160, flex: isMobile() ? 'none' : '1' }}>
                    <Typography.Text type='tertiary'>{t('最大重试次数')}</Typography.Text>
                    <InputNumber
                      min={0}
                      max={5}
                      value={batchTestConfigState.retryLimit}
                      onChange={(value) => {
                        const num = Math.max(0, Math.min(5, Number(value) || 0));
                        setBatchTestConfigState((prev) => ({
                          ...prev,
                          retryLimit: num,
                        }));
                      }}
                      style={{ width: isMobile() ? '100%' : 140 }}
                    />
                  </div>
                </div>
                <Typography.Text type='tertiary' style={{ display: 'block', marginTop: 12 }}>
                  {t('建议根据上游限流策略合理配置并发与请求间隔，避免触发风控。')}
                </Typography.Text>
              </div>
            </React.Fragment>
          )}

          </React.Fragment>
        )}

          <Typography.Text type='tertiary'>
            {t('提示：任务创建后将后台异步执行，并可在“查看测试任务”中查询进度与结果。')}
          </Typography.Text>
        </div>
      </Modal>
      <Modal
        title={t('批量模型测试任务看板')}
        visible={showBatchJobPanel}
        centered={true}
        maskClosable={false}
        destroyOnClose
        onCancel={() => {
          setShowBatchJobPanel(false);
          setActiveBatchJob(null);
          setBatchJobDetail(null);
          setBatchJobResults([]);
          setAllFailedBatchJobResults([]);
          setShowFailedPreview(false);
          setRefreshingFailedPreview(false);
          setBatchJobResultsPage(1);
          setBatchJobResultsTotal(0);
        }}
        footer={
          <div
            style={{
              display: 'flex',
              justifyContent: 'space-between',
              width: '100%',
              flexWrap: isCompactScreen ? 'wrap' : 'nowrap',
              gap: isCompactScreen ? 8 : 16,
            }}
          >
            <Button onClick={() => fetchBatchJobs()} loading={batchJobsLoading}>
              {t('刷新列表')}
            </Button>
            <Button onClick={() => setShowBatchJobPanel(false)}>{t('关闭')}</Button>
          </div>
        }
        style={{ width: isCompactScreen ? '96%' : '92vw', maxWidth: 1120 }}
        bodyStyle={{ padding: isCompactScreen ? '16px 12px' : '24px', maxHeight: '78vh', overflowY: 'auto', paddingBottom: 12 }}
      >
        {isCompactScreen ? (
          <Tabs
            type='line'
            activeKey={batchJobPanelTab}
            onChange={(key) => setBatchJobPanelTab(key)}
            tabBarStyle={{ marginBottom: 12 }}
          >
            <Tabs.TabPane tab={t('任务列表')} itemKey='list'>
              {renderBatchJobListPanel(true)}
            </Tabs.TabPane>
            <Tabs.TabPane tab={t('任务详情')} itemKey='detail' disabled={!activeBatchJob}>
              {renderBatchJobDetailPanel(true)}
            </Tabs.TabPane>
          </Tabs>
        ) : (
          <div
            style={{
              display: 'flex',
              flexDirection: 'row',
              gap: 20,
              alignItems: 'stretch',
              minWidth: 0,
            }}
          >
            {renderBatchJobListPanel(false)}
            {renderBatchJobDetailPanel(false)}
          </div>
        )}
      </Modal>

      <Modal
        title={t('批量设置标签')}
        visible={showBatchSetTag}
        onOk={batchSetChannelTag}
        onCancel={() => setShowBatchSetTag(false)}
        maskClosable={false}
        centered={true}
        style={{ width: isMobile() ? '90%' : 500 }}
      >
        <div style={{ marginBottom: 20 }}>
          <Typography.Text>{t('请输入要设置的标签名称')}</Typography.Text>
        </div>
        <Input
          placeholder={t('请输入标签名称')}
          value={batchSetTagValue}
          onChange={(v) => setBatchSetTagValue(v)}
          size='large'
        />
        <div style={{ marginTop: 16 }}>
          <Typography.Text type='secondary'>
            {t('已选择 {{count}} 个渠道', { count: selectedChannels.length })}
          </Typography.Text>
        </div>
      </Modal>

      {/* 批量模型同步弹窗 */}
      <Modal
        title={t('批量模型同步')}
        visible={showSyncModelsModal}
        onCancel={() => { setShowSyncModelsModal(false); setSyncResult(null); }}
        maskClosable={false}
        centered={true}
        style={{ width: isMobile() ? '92%' : 720 }}
        footer={
          <div style={{ display: 'flex', justifyContent: 'flex-end', gap: 8 }}>
            <Button onClick={() => { setShowSyncModelsModal(false); setSyncResult(null); }}>
              {t('取消')}
            </Button>
            {!syncResult && (
              <Button type='primary' loading={syncing} onClick={syncAllChannelModels}>
                {syncing ? t('同步中...') : t('开始同步')}
              </Button>
            )}
            {syncResult && (
              <Button type='primary' loading={applying} onClick={applySyncResult}>
                {applying ? t('保存中...') : t('保存变更')}
              </Button>
            )}
          </div>
        }
      >
        <div style={{ marginBottom: 12 }}>
          <Typography.Text>{t('请选择同步模式')}：</Typography.Text>
        </div>
        <RadioGroup
          type='button'
          value={syncMode}
          onChange={(val) => {
            const v = typeof val === 'string' ? val : (val && val.target && val.target.value) ? val.target.value : val?.value;
            setSyncMode(v || 'incremental');
          }}
          style={{ marginBottom: 16, display: 'flex', gap: 8, width: '100%' }}
        >
          <Radio
            value='incremental'
            style={{ flex: 1, display: 'flex', minWidth: 0 }}
            addonStyle={{ width: '100%', display: 'flex', justifyContent: 'center', alignItems: 'center', minHeight: '32px', padding: '0 16px' }}
          >
            {t('增量同步')}
          </Radio>
          <Radio
            value='full'
            style={{ flex: 1, display: 'flex', minWidth: 0 }}
            addonStyle={{ width: '100%', display: 'flex', justifyContent: 'center', alignItems: 'center', minHeight: '32px', padding: '0 16px' }}
          >
            {t('完全同步')}
          </Radio>
        </RadioGroup>

        <div style={{ marginBottom: 12 }}>
          <Typography.Text type='tertiary'>
            {t('模式说明：')}
          </Typography.Text>
          <div style={{ marginTop: 4, lineHeight: 1.6 }}>
            <div>• {t('增量同步：仅移除上游已不存在的模型，不新增。')}</div>
            <div>• {t('完全同步：以上游模型为准，覆盖本地并同步新增与移除。')}</div>
          </div>
        </div>

        <div style={{ margin: '8px 0 12px 0' }}>
          <Typography.Text>{t('同步范围')}</Typography.Text>
        </div>
        <div style={{ display: 'flex', flexDirection: 'column', gap: 8, marginBottom: 12 }}>
          <Checkbox checked={syncEnabledOnly} onChange={(e) => setSyncEnabledOnly(!!e?.target?.checked)}>
            {t('仅同步已启用通道')}
          </Checkbox>
          <Checkbox
            checked={syncSelectedOnly}
            onChange={(e) => setSyncSelectedOnly(!!e?.target?.checked)}
            disabled={selectedChannels.length === 0}
          >
            {t('仅同步所选通道（已选 {{count}} 个）', { count: selectedChannels.length })}
          </Checkbox>

          <div style={{ display: 'flex', alignItems: 'center', gap: 8, marginTop: 8 }}>
            <Typography.Text>{t('并发数：')}</Typography.Text>
            <Input
              type='number'
              value={syncConcurrency}
              onChange={(value) => {
                const num = Math.max(1, Math.min(32, Math.floor(Number(value) || 8)));
                setSyncConcurrency(num);
              }}
              min={1}
              max={32}
              step={1}
              style={{ width: 80 }}
              placeholder='8'
            />
            <Typography.Text type='tertiary' style={{ fontSize: '12px' }}>
              {t('(1-32)')}
            </Typography.Text>
          </div>

        </div>

        <Typography.Text type='tertiary'>
          {t('说明：同步过程中某些渠道上游不可达将被跳过，其他渠道继续处理。')}
        </Typography.Text>

        {syncResult && (
          <div style={{ marginTop: 16, maxHeight: '50vh', overflowY: 'auto', border: '1px solid var(--semi-color-border)', borderRadius: 6, padding: 12 }}>
            <div style={{ marginBottom: 8 }}>
              <Typography.Text strong>
                {t('执行结果：总计 {{total}}，成功 {{succ}}，失败 {{fail}}', { total: syncResult.total, succ: syncResult.success, fail: syncResult.failed })}
              </Typography.Text>
            </div>
            {Array.isArray(syncResult.results) && syncResult.results.length > 0 ? (
              syncResult.results.map((r, idx) => (
                <div key={idx} style={{ padding: '8px 0', borderBottom: '1px dashed var(--semi-color-border)' }}>
                  <Typography.Text>
                    {r.error ? '❌' : '✅'} {r.channel_name} (ID {r.channel_id}) — {t('上游')} {r.upstream_count} | {t('本地')} {r.before_count} → {r.after_count}
                  </Typography.Text>
                  {!r.error && (
                    <div style={{ marginTop: 4, color: 'var(--semi-color-text-2)' }}>
                      <span>{t('移除')} {r.removed_models?.length || 0}</span>
                      <span style={{ marginLeft: 12 }}>{t('新增')} {r.added_models?.length || 0}</span>
                    </div>
                  )}
                  {r.error && (
                    <div style={{ marginTop: 4, color: 'var(--semi-color-danger)' }}>
                      {r.error}
                    </div>
                  )}
                </div>
              ))
            ) : (
              <Typography.Text type='tertiary'>{t('无结果')}</Typography.Text>
            )}
          </div>
        )}
      </Modal>

      {/* 模型测试弹窗 */}
      <Modal
        title={t('模型测试')}
        visible={showModelTestModal && currentTestChannel !== null}
        onCancel={handleModelTestModalClose}
        footer={null}
        maskClosable={true}
        centered={true}
        width={isCompactScreen ? '92%' : 800}
      >
        <div style={{ 
          maxHeight: '70vh', 
          overflowY: 'auto'
        }}>
          {currentTestChannel && (
            <ModelTestContent
              channel={currentTestChannel}
              isBatchTesting={isBatchTesting}
              concurrentLimit={concurrentLimit}
              setConcurrentLimit={setConcurrentLimit}
              testAllModels={testAllModels}
              modelSearchKeyword={modelSearchKeyword}
              setModelSearchKeyword={setModelSearchKeyword}
              batchTestResults={batchTestResults}
              retryFailedModels={retryFailedModels}
              handleDeleteFailedModels={handleDeleteFailedModels}
              testProgress={testProgress}
              currentTestingModel={currentTestingModel}
              testChannel={testChannel}
              showSuccess={showSuccess}
              showError={showError}
              t={t}
            />
          )}
        </div>
      </Modal>


    </React.Fragment>
  );
};

export default ChannelsTable;<|MERGE_RESOLUTION|>--- conflicted
+++ resolved
@@ -59,12 +59,9 @@
   Layout,
   Radio,
   RadioGroup,
-<<<<<<< HEAD
-=======
   Spin,
   Tabs,
   Slider,
->>>>>>> 68a13268
 } from '@douyinfe/semi-ui';
 import EditChannel from '../pages/Channel/EditChannel';
 import {
